--- conflicted
+++ resolved
@@ -77,10 +77,6 @@
     "AWS.command.apig.invokeRemoteRestApi": "Invoke on AWS",
     "AWS.command.apig.invokeRemoteRestApi.cn": "Invoke on Amazon",
     "AWS.command.applicationComposer.open": "Open with Application Composer",
-<<<<<<< HEAD
-    "AWS.command.applicationComposer.create": "SAM Template (Application Composer)",
-=======
->>>>>>> a7fd181e
     "AWS.command.applicationComposer.openDialog": "Open Template with Application Composer...",
     "AWS.command.auth.addConnection": "Add New Connection",
     "AWS.command.auth.showConnectionsPage": "Add New Connection",
