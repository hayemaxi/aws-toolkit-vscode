--- conflicted
+++ resolved
@@ -315,7 +315,10 @@
     req.send(function (err, data) { ... });
     ```
 
-<<<<<<< HEAD
+### Webview dev-server
+
+Webviews can be hot-reloaded (updated without restarting the extension) by running a developer server provided by webpack. This server is started automatically when running the `Extension` launch configuration. You can also start it by running `npm serve`. Note that only frontend components will be updated; if you change backend code you will still need to restart the development extension.
+
 ### Font generation
 
 For extensions to contribute their own codicons, VS Code requires a font file as well as how that font maps to codicon IDs. The mapping is found in `package.json` under the `icons` contribution point. Icons located in `resources/icons` are stitched together at build-time into a single font, automatically adding mappings to `package.json`. More information can be found [here](docs/icons.md).
@@ -329,11 +332,6 @@
     ```ts
     getIcon('aws-cloudwatch-log-stream')
     ```
-=======
-### Webview dev-server
-
-Webviews can be hot-reloaded (updated without restarting the extension) by running a developer server provided by webpack. This server is started automatically when running the `Extension` launch configuration. You can also start it by running `npm serve`. Note that only frontend components will be updated; if you change backend code you will still need to restart the development extension.
->>>>>>> 124c60ac
 
 ## Importing icons from other open source repos
 
