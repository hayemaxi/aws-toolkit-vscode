--- conflicted
+++ resolved
@@ -4,12 +4,6 @@
  */
 
 import * as vscode from 'vscode'
-<<<<<<< HEAD
-=======
-import { getLogger } from './logger'
-import { ClassToInterfaceType } from './utilities/tsUtils'
-import { SystemUtilities } from './systemUtilities'
->>>>>>> 08ae148e
 import * as packageJson from '../../package.json'
 import { ClassToInterfaceType } from './utilities/tsUtils'
 import { ext } from './extensionGlobals'
@@ -22,8 +16,13 @@
  */
 export type SettingsConfiguration = ClassToInterfaceType<DefaultSettingsConfiguration>
 
-<<<<<<< HEAD
-export type AwsDevSetting = 'aws.forceCloud9' | 'aws.developer.foo1' | 'aws.developer.foo2'
+export type AwsDevSetting = 
+  | 'aws.forceCloud9' 
+  | 'aws.developer.foo1' 
+  | 'aws.developer.foo2'
+  | 'aws.developer.caws.apiKey'
+  | 'aws.developer.caws.betaEndpoint'
+  | 'aws.developer.mde.betaEndpoint'
 
 type JSPrimitiveTypeName =
     | 'undefined'
@@ -41,15 +40,7 @@
         private readonly extensionSettingsPrefix: string = 'aws',
         private readonly log: logger.Logger = logger.getLogger()
     ) {}
-=======
-export type AwsDevSetting =
-    | 'aws.developer.caws.apiKey'
-    | 'aws.developer.caws.betaEndpoint'
-    | 'aws.developer.mde.betaEndpoint'
-
-export class DefaultSettingsConfiguration implements SettingsConfiguration {
-    public constructor(private readonly extensionSettingsPrefix: string = 'aws') {}
->>>>>>> 08ae148e
+  
     public readSetting<T>(settingKey: string): T | undefined
     public readSetting<T>(settingKey: string, defaultValue: T): T
 
@@ -161,40 +152,6 @@
         } catch (e) {
             this.log.error('Failed to get the setting: suppressPrompts', e)
         }
-    }
-
-    public readDevSetting<T>(key: AwsDevSetting): string
-    public readDevSetting<T>(key: AwsDevSetting, type: string, silent: boolean): T | undefined
-
-    /**
-     * Gets the value of a developer only setting.
-     *
-     * TODO: show a dialog if this is used, and/or make a UI change (such as
-     * changing the AWS Explorer color) so that it's obvious that Toolkit is in
-     * "Developer mode". Throw an error in CI.
-     */
-    public readDevSetting<T>(key: AwsDevSetting, type: string = 'string', silent: boolean = false): T | undefined {
-        const config = vscode.workspace.getConfiguration()
-        const val = config.get<T>(key)
-        if (!val) {
-            const msg = `settings: readDevSetting(): setting "${key}": not found`
-            if (!silent && !SystemUtilities.isCI()) {
-                throw Error(`AWS Toolkit: ${msg}`)
-            }
-            getLogger().error(msg)
-            return undefined
-        }
-
-        const actualType = typeof val
-        if (actualType !== type) {
-            const msg = `settings: readDevSetting(): setting "${key}": got ${actualType}, expected ${type}`
-            if (!silent) {
-                throw Error(`AWS Toolkit: ${msg}`)
-            }
-            getLogger().error(msg)
-            return undefined
-        }
-        return val
     }
 
     /**
