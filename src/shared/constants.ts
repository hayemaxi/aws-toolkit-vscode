/*!
 * Copyright 2018-2019 Amazon.com, Inc. or its affiliates. All Rights Reserved.
 * SPDX-License-Identifier: Apache-2.0
 */

import { isCloud9 } from './extensionUtilities'

export const extensionSettingsPrefix = 'aws'
export const regionSettingKey = 'region'
export const profileSettingKey = 'profile'
export const productName: string = 'aws-toolkit-vscode'

export const hostedFilesBaseUrl: string = 'https://d3rrggjwfhwld2.cloudfront.net/'
export const endpointsFileUrl: string = 'https://idetoolkits.amazonwebservices.com/endpoints.json'
export const aboutCredentialsFileUrl: string =
    'https://docs.aws.amazon.com/cli/latest/userguide/cli-configure-files.html'
export const samAboutInstallUrl: string = 'https://aws.amazon.com/serverless/sam/'
export const vscodeMarketplaceUrl: string =
    'https://marketplace.visualstudio.com/items?itemName=AmazonWebServices.aws-toolkit-vscode'
export const githubUrl: string = 'https://github.com/aws/aws-toolkit-vscode'
export const githubCreateIssueUrl = `${githubUrl}/issues/new/choose`
export const documentationUrl: string = isCloud9()
    ? 'https://docs.aws.amazon.com/cloud9/latest/user-guide/toolkit-welcome.html'
    : 'https://docs.aws.amazon.com/toolkit-for-vscode/latest/userguide/welcome.html'
/**
 * General help page to help users understand the different ways of connecting to AWS (AWS ID, IAM credentials, SSO).
 *
 * - alternative?: codecatalyst/latest/userguide/sign-up-create-resources.html
 */
export const authHelpUrl = 'https://docs.aws.amazon.com/general/latest/gr/differences-aws_builder_id.html'
export const credentialHelpUrl: string =
    'https://docs.aws.amazon.com/toolkit-for-vscode/latest/userguide/setup-credentials.html'
export const ssoCredentialsHelpUrl: string =
    'https://docs.aws.amazon.com/toolkit-for-vscode/latest/userguide/sso-credentials.html'

export const supportedLambdaRuntimesUrl: string =
    'https://docs.aws.amazon.com/lambda/latest/dg/runtime-support-policy.html'
export const createUrlForLambdaFunctionUrl = 'https://docs.aws.amazon.com/lambda/latest/dg/urls-configuration.html'
// URLs for samInitWizard
export const samInitDocUrl: string = isCloud9()
    ? 'https://docs.aws.amazon.com/cloud9/latest/user-guide/serverless-apps-toolkit.html#sam-create'
    : 'https://docs.aws.amazon.com/toolkit-for-vscode/latest/userguide/serverless-apps.html#serverless-apps-create'
export const launchConfigDocUrl: string = isCloud9()
    ? 'https://docs.aws.amazon.com/cloud9/latest/user-guide/sam-debug-config-ref.html'
    : 'https://docs.aws.amazon.com/toolkit-for-vscode/latest/userguide/serverless-apps-run-debug-config-ref.html'
// URLs for samDeployWizard
export const samDeployDocUrl: string = isCloud9()
    ? 'https://docs.aws.amazon.com/cloud9/latest/user-guide/serverless-apps-toolkit.html#deploy-serverless-app'
    : 'https://docs.aws.amazon.com/toolkit-for-vscode/latest/userguide/serverless-apps.html#serverless-apps-deploy'
export const lambdaFunctionUrlConfigUrl: string = 'https://docs.aws.amazon.com/lambda/latest/dg/urls-configuration.html'

// URLs for CDK
export const cdkProvideFeedbackUrl: string = `${githubUrl}/issues/new/choose`
export const cdkDocumentationUrl: string = 'https://docs.aws.amazon.com/console/toolkit-for-vscode/aws-cdk-apps'

// TODO : Add valid URL to be accessed from help button in the downloadCodeBindings wizard
export const eventBridgeSchemasDocUrl: string =
    'https://docs.aws.amazon.com/toolkit-for-vscode/latest/userguide/eventbridge-schemas.html'

// URLs for Step Functions
export const sfnCreateIamRoleUrl: string =
    'https://docs.aws.amazon.com/step-functions/latest/dg/procedure-create-iam-role.html'
export const sfnCreateStateMachineUrl: string =
    'https://docs.aws.amazon.com/step-functions/latest/apireference/API_CreateStateMachine.html'
export const sfnCreateStateMachineNameParamUrl: string =
    'https://docs.aws.amazon.com/step-functions/latest/apireference/API_CreateStateMachine.html#StepFunctions-CreateStateMachine-request-name'
export const sfnDeveloperGuideUrl: string = 'https://docs.aws.amazon.com/step-functions/latest/dg/welcome.html'
export const sfnUpdateStateMachineUrl: string =
    'https://docs.aws.amazon.com/step-functions/latest/apireference/API_UpdateStateMachine.html'
export const sfnSupportedRegionsUrl: string =
    'https://docs.aws.amazon.com/step-functions/latest/dg/welcome.html#supported-regions'

// URLs for SSM Documents
export const ssmDocumentPublishGuideUrl: string =
    'https://docs.aws.amazon.com/systems-manager/latest/userguide/create-ssm-doc.html'
export const ssmJson: string = 'ssm-json'
export const ssmYaml: string = 'ssm-yaml'

// URL for post-Create SAM App
export const debugNewSamAppUrl: string = isCloud9()
    ? 'https://docs.aws.amazon.com/cloud9/latest/user-guide/serverless-apps-toolkit.html#sam-run-debug'
    : 'https://docs.aws.amazon.com/toolkit-for-vscode/latest/userguide/serverless-apps.html#serverless-apps-debug'

// URLs for ECS Exec
export const ecsDocumentationUrl: string = 'https://docs.aws.amazon.com/AmazonECS/latest/developerguide/ecs-exec.html'
export const ecsExecToolkitGuideUrl: string =
    'https://docs.aws.amazon.com/toolkit-for-vscode/latest/userguide/ecs-exec.html'
export const ecsRequiredTaskPermissionsUrl: string =
    'https://docs.aws.amazon.com/AmazonECS/latest/developerguide/ecs-exec.html#ecs-exec-enabling-and-using'
export const ecsRequiredIamPermissionsUrl: string =
    'https://docs.aws.amazon.com/AmazonECS/latest/developerguide/ecs-exec.html#ecs-exec-best-practices-limit-access-execute-command'

/**
 * Moment format for rendering readable dates.
 *
 * Same format used in the S3 console, but it's also locale-aware.
 *
 * US: Jan 5, 2020 5:30:20 PM GMT-0700
 * GB: 5 Jan 2020 17:30:20 GMT+0100
 */
export const LOCALIZED_DATE_FORMAT = 'll LTS [GMT]ZZ' // eslint-disable-line @typescript-eslint/naming-convention

// moment().format() matches Insights console timestamp, e.g.: 2019-03-04T11:40:08.781-08:00
// TODO: Do we want this this verbose? Log stream just shows HH:mm:ss
export const INSIGHTS_TIMESTAMP_FORMAT = 'YYYY-MM-DDTHH:mm:ss.SSSZ' // eslint-disable-line @typescript-eslint/naming-convention

/**
 * URI scheme for CloudWatch Logs Virtual Documents
 */
<<<<<<< HEAD
export const CLOUDWATCH_LOGS_SCHEME = 'aws-cwl'
export const AWS_SCHEME = 'aws'
=======
export const CLOUDWATCH_LOGS_SCHEME = 'awsCloudWatchLogs' // eslint-disable-line @typescript-eslint/naming-convention
export const AWS_SCHEME = 'aws' // eslint-disable-line @typescript-eslint/naming-convention
>>>>>>> 0447fcd0

export const lambdaPackageTypeImage = 'Image'

// URLs for App Runner
export const apprunnerConnectionHelpUrl =
    'https://docs.aws.amazon.com/apprunner/latest/dg/manage-create.html#manage-create.create.github'
export const apprunnerConfigHelpUrl = 'https://docs.aws.amazon.com/apprunner/latest/dg/manage-configure.html'
export const apprunnerRuntimeHelpUrl = 'https://docs.aws.amazon.com/apprunner/latest/dg/service-source-code.html'
export const apprunnerPricingUrl = 'https://aws.amazon.com/apprunner/pricing/'
export const apprunnerCreateServiceDocsUrl: string = isCloud9()
    ? 'https://docs.aws.amazon.com/cloud9/latest/user-guide/creating-service-apprunner.html'
    : 'https://docs.aws.amazon.com/toolkit-for-vscode/latest/userguide/creating-service-apprunner.html'

// URLs for S3
// TODO: update docs to add the file viewer feature
export const s3FileViewerHelpUrl = 'https://docs.aws.amazon.com/toolkit-for-vscode/latest/userguide/s3.html'<|MERGE_RESOLUTION|>--- conflicted
+++ resolved
@@ -107,13 +107,8 @@
 /**
  * URI scheme for CloudWatch Logs Virtual Documents
  */
-<<<<<<< HEAD
-export const CLOUDWATCH_LOGS_SCHEME = 'aws-cwl'
-export const AWS_SCHEME = 'aws'
-=======
-export const CLOUDWATCH_LOGS_SCHEME = 'awsCloudWatchLogs' // eslint-disable-line @typescript-eslint/naming-convention
+export const CLOUDWATCH_LOGS_SCHEME = 'aws-cwl' // eslint-disable-line @typescript-eslint/naming-convention
 export const AWS_SCHEME = 'aws' // eslint-disable-line @typescript-eslint/naming-convention
->>>>>>> 0447fcd0
 
 export const lambdaPackageTypeImage = 'Image'
 
