--- conflicted
+++ resolved
@@ -253,17 +253,12 @@
     /** Event that is fired whenever the prompter changes 'enabled' state. */
     public onDidChangeEnablement = this.onDidChangeEnablementEmitter.event
 
-<<<<<<< HEAD
     /**
      * Sets the "last selected/accepted" item or input, moves it to the start
      * of the items and makes it the active selection.
      */
     public set recentItem(response: T | DataQuickPickItem<T> | undefined) {
         this.setRecentItem(response, true)
-=======
-    public set lastResponse(response: T | DataQuickPickItem<T> | undefined) {
-        this.setLastResponse(response)
->>>>>>> 853174f5
     }
 
     public get recentItem() {
@@ -459,7 +454,6 @@
         return result instanceof Function ? await result() : result
     }
 
-<<<<<<< HEAD
     /**
      * Sets the "last selected/accepted" item or input, moves it to the start
      * of the items and makes it the active selection.
@@ -473,9 +467,6 @@
         // "backwards navigation". #2148
         this.quickPick.items.forEach(item => item.description?.replace(recentItemText, ''))
 
-=======
-    protected setLastResponse(picked: T | DataQuickPickItem<T> | undefined): void {
->>>>>>> 853174f5
         // TODO: figure out how to recover from implicit responses
         if (picked === undefined) {
             return
@@ -578,11 +569,7 @@
 export class FilterBoxQuickPickPrompter<T> extends QuickPickPrompter<T> {
     private onChangeValue?: vscode.Disposable
 
-<<<<<<< HEAD
     public set recentItem(response: T | DataQuickPickItem<T> | undefined) {
-=======
-    public set lastResponse(response: T | DataQuickPickItem<T> | undefined) {
->>>>>>> 853174f5
         if (this.isUserInput(response)) {
             this.quickPick.value = response.description ?? ''
         } else {
