--- conflicted
+++ resolved
@@ -36,11 +36,7 @@
     selectCustomizationPrompt,
     notifyNewCustomizationsCmd,
     connectWithCustomization,
-<<<<<<< HEAD
-=======
     applySecurityFix,
-    showTransformationHub,
->>>>>>> aa856be7
     signoutCodeWhisperer,
     showManageCwConnections,
 } from './commands/basicCommands'
@@ -184,37 +180,9 @@
         enableCodeSuggestions.register(context),
         // code scan
         showSecurityScan.register(context, securityPanelViewProvider, client),
-<<<<<<< HEAD
-=======
+
         // show security issue webview panel
         openSecurityIssuePanel.register(context),
-        // transform by Q
-        showTransformByQ.register(context),
-
-        showTransformationHub.register(),
-
-        vscode.window.registerWebviewViewProvider('aws.codeWhisperer.transformationHub', transformationHubViewProvider),
-
-        Commands.register('aws.codeWhisperer.startTransformationInHub', async () => {
-            await startTransformByQWithProgress()
-        }),
-
-        Commands.register('aws.codeWhisperer.stopTransformationInHub', async () => {
-            if (transformByQState.isRunning()) {
-                confirmStopTransformByQ(transformByQState.getJobId())
-            } else {
-                vscode.window.showInformationMessage(CodeWhispererConstants.noOngoingJobMessage)
-            }
-        }),
-
-        Commands.register('aws.codeWhisperer.showHistoryInHub', async () => {
-            transformationHubViewProvider.updateContent('job history')
-        }),
-
-        Commands.register('aws.codeWhisperer.showPlanProgressInHub', async () => {
-            transformationHubViewProvider.updateContent('plan progress')
-        }),
->>>>>>> aa856be7
 
         // sign in with sso or AWS ID
         showSsoSignIn.register(),
