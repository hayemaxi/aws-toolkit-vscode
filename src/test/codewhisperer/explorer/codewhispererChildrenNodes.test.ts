/*!
 * Copyright Amazon.com, Inc. or its affiliates. All Rights Reserved.
 * SPDX-License-Identifier: Apache-2.0
 */

import assert from 'assert'
import * as sinon from 'sinon'
import {
    createSignIn,
    createLearnMore,
    createFreeTierLimitMet,
    createGettingStarted,
    createAutoSuggestions,
    createOpenReferenceLog,
    createSecurityScan,
    createReconnect,
    createSelectCustomization,
} from '../../../codewhisperer/explorer/codewhispererChildrenNodes'

describe('codewhisperer children nodes', function () {
    afterEach(function () {
        sinon.restore()
    })

    it('builds the pause/resume codewhisperer command node', async function () {
        const resumeNode = createAutoSuggestions('tree', false)
        assert.strictEqual(resumeNode.resource.id, 'aws.codeWhisperer.toggleCodeSuggestion')
        assert.strictEqual((await resumeNode.getTreeItem()).label, 'Resume Auto-Suggestions')

        const pauseNode = createAutoSuggestions('tree', true)
        assert.strictEqual(pauseNode.resource.id, 'aws.codeWhisperer.toggleCodeSuggestion')
        assert.strictEqual((await pauseNode.getTreeItem()).label, 'Pause Auto-Suggestions')
    })

    it('builds the openReferenceLog command node', async function () {
        const resumeNode = createOpenReferenceLog('tree')
        assert.strictEqual(resumeNode.resource.id, 'aws.codeWhisperer.openReferencePanel')
    })

    it('builds the securityScan command node', async function () {
        const resumeNode = createSecurityScan('tree')
        assert.strictEqual(resumeNode.resource.id, 'aws.codeWhisperer.security.scan')
    })

    it('should build showSsoSignIn command node', function () {
        const node = createSignIn('tree')

        assert.strictEqual(node.resource.id, 'aws.codewhisperer.manageConnections')
    })

    it('builds the reconnect command node', async function () {
        const resumeNode = createReconnect('tree')
        assert.strictEqual(resumeNode.resource.id, 'aws.codewhisperer.reconnect')
    })

    it('should build showLearnMore command node', function () {
        const node = createLearnMore('tree')

        assert.strictEqual(node.resource.id, 'aws.codeWhisperer.learnMore')
    })

    it('should build showFreeTierLimit command node', function () {
        const node = createFreeTierLimitMet('tree')

        assert.strictEqual(node.resource.id, 'aws.codeWhisperer.freeTierLimit')
    })
<<<<<<< HEAD

    it('should build transformByQ command node', function () {
        const node = createTransformByQ()

        assert.strictEqual(node.resource.id, 'aws.awsq.transform')
    })

=======
      
>>>>>>> 6b93510b
    it('builds the selectCustomization command node', function () {
        const node = createSelectCustomization('tree')

        assert.strictEqual(node.resource.id, 'aws.codeWhisperer.selectCustomization')
    })

    it('builds the createGettingStarted command node', function () {
        const node = createGettingStarted('tree')
        assert.strictEqual(node.resource.id, 'aws.codeWhisperer.gettingStarted')
    })
})<|MERGE_RESOLUTION|>--- conflicted
+++ resolved
@@ -64,17 +64,7 @@
 
         assert.strictEqual(node.resource.id, 'aws.codeWhisperer.freeTierLimit')
     })
-<<<<<<< HEAD
-
-    it('should build transformByQ command node', function () {
-        const node = createTransformByQ()
-
-        assert.strictEqual(node.resource.id, 'aws.awsq.transform')
-    })
-
-=======
       
->>>>>>> 6b93510b
     it('builds the selectCustomization command node', function () {
         const node = createSelectCustomization('tree')
 
