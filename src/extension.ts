--- conflicted
+++ resolved
@@ -183,12 +183,8 @@
         })
 
         await activateSchemas({
-<<<<<<< HEAD
             context: extContext.extensionContext,
-=======
-            context: context,
             outputChannel: toolkitOutputChannel,
->>>>>>> 2f9a82f7
         })
 
         await ExtensionDisposableFiles.initialize(context)
