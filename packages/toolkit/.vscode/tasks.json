// See https://go.microsoft.com/fwlink/?LinkId=733558
// for the documentation about the tasks.json format
{
    "version": "2.0.0",
    "tasks": [
        {
            "label": "watch",
            "type": "npm",
            "script": "watch",
            "problemMatcher": "$tsc-watch",
            "isBackground": true,
            "group": {
                "kind": "build",
                "isDefault": true
            },
            "dependsOn": ["copyPackageJson", "serve"]
        },
        {
            "label": "serve",
            "type": "npm",
            "script": "serve",
            "group": "build",
            "isBackground": true,
            "problemMatcher": {
                "owner": "custom",
                "pattern": {
                    "regexp": ".",
                    "file": 1,
                    "location": 2,
                    "message": 3
                },
                "background": {
                    "activeOnStart": true,
                    "beginsPattern": "Project is running at",
                    "endsPattern": "compiled"
                }
            }
        },
        {
            "label": "webWatch",
            "type": "npm",
            "script": "webWatch",
            "detail": "Webpacks our toolkit code (with --watch) in preparation to be run in the browser",
            "isBackground": true,
            // Since `webpack --watch` never terminates (but finishes packaging at some point),
            // VS Code uses this to parse the CLI output to pattern match something that indicates it is done
            "problemMatcher": "$ts-webpack-watch",
            "dependsOn": ["copyPackageJson"]
        },
        {
            "label": "webRun",
            "type": "npm",
            "script": "webRun",
            "detail": "Runs VS Code in the Chrome browser with our toolkit installed",
            "isBackground": true,
            "dependsOn": ["webWatch"],
            /**
            We only need this problem matcher to signal when this task is completed.
            Since this task starts a web server it does not terminate and we need to use
            problemMatcher.background.endsPattern to read the CLI and know when this task
            can signal it is done.

            The rest of the data in problemMatcher is required by VS Code to be "valid",
            but not important for what we need.

            Doc: https://code.visualstudio.com/Docs/editor/tasks#_defining-a-problem-matcher
            **/
            "problemMatcher": {
                "pattern": [
                    {
                        "regexp": "this section irrelevant but it must exist to work",
                        "file": 1,
                        "location": 2,
                        "message": 3
                    }
                ],
                "background": {
                    "activeOnStart": true,
                    "beginsPattern": "^@vscode/test-web",
                    "endsPattern": "^Listening on"
                }
            }
<<<<<<< HEAD
        },
        {
            "label": "copyPackageJson",
            "type": "npm",
            "script": "copyPackageJson",
            "problemMatcher": [],
            "isBackground": false,
            "group": {
                "kind": "build",
                "isDefault": true
            }
        },
        {
            "label": "restorePackageJson",
            "type": "npm",
            "script": "restorePackageJson",
            "problemMatcher": [],
            "isBackground": false,
            "group": {
                "kind": "build",
                "isDefault": true
            }
        },
        {
            "label": "terminate",
            "command": "echo run terminate",
            "type": "shell",
            "dependsOn": ["restorePackageJson"]
=======
>>>>>>> 050deaf1
        },
        /**
        After we stop debugging our browser, we also want to stop the web server.
        When this task is ran it will stop the web server.

        From: https://stackoverflow.com/a/60330174
        **/
        {
<<<<<<< HEAD
            "label": "browserRunTerminate",
            "command": "echo ${input:browserRunTerminate}",
            "type": "shell",
            "dependsOn": ["restorePackageJson"]
=======
            "label": "webRunTerminate",
            "command": "echo ${input:webRunTerminate}",
            "type": "shell"
>>>>>>> 050deaf1
        },
        {
            "type": "npm",
            "script": "lint",
            "problemMatcher": "$eslint-stylish"
        },
        {
            "type": "npm",
            "script": "lintfix",
            "problemMatcher": "$eslint-stylish"
        },
        {
            "type": "npm",
            "script": "compile",
            "dependsOn": ["Kill Tasks", "copyPackageJson"],
            "problemMatcher": "$tsc"
        },
        {
            "type": "npm",
            "script": "clean",
            "dependsOn": ["Kill Tasks"],
            "problemMatcher": []
        },
        {
            "label": "Kill Tasks",
            "type": "process",
            "command": "${input:killTasks}",
            "problemMatcher": []
        }
    ],
    "inputs": [
        {
            "id": "killTasks",
            "type": "command",
            "command": "workbench.action.tasks.terminate",
            "args": "terminateAll"
        },
        {
            "id": "webRunTerminate",
            "type": "command",
            "command": "workbench.action.tasks.terminate",
            "args": "webRun"
        }
    ]
}<|MERGE_RESOLUTION|>--- conflicted
+++ resolved
@@ -80,7 +80,6 @@
                     "endsPattern": "^Listening on"
                 }
             }
-<<<<<<< HEAD
         },
         {
             "label": "copyPackageJson",
@@ -109,8 +108,6 @@
             "command": "echo run terminate",
             "type": "shell",
             "dependsOn": ["restorePackageJson"]
-=======
->>>>>>> 050deaf1
         },
         /**
         After we stop debugging our browser, we also want to stop the web server.
@@ -119,16 +116,10 @@
         From: https://stackoverflow.com/a/60330174
         **/
         {
-<<<<<<< HEAD
-            "label": "browserRunTerminate",
-            "command": "echo ${input:browserRunTerminate}",
+            "label": "webRunTerminate",
+            "command": "echo ${input:webRunTerminate}",
             "type": "shell",
             "dependsOn": ["restorePackageJson"]
-=======
-            "label": "webRunTerminate",
-            "command": "echo ${input:webRunTerminate}",
-            "type": "shell"
->>>>>>> 050deaf1
         },
         {
             "type": "npm",
