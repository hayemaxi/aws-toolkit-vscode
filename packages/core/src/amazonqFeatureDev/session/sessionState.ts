--- conflicted
+++ resolved
@@ -133,15 +133,9 @@
 }
 
 abstract class CodeGenBase {
-<<<<<<< HEAD
-    private pollCount = 180
-    private requestDelay = 10000
-    public tokenSource: vscode.CancellationTokenSource
-=======
     private pollCount = 360
     private requestDelay = 5000
-    readonly tokenSource: vscode.CancellationTokenSource
->>>>>>> d67d9333
+    public tokenSource: vscode.CancellationTokenSource
     public phase: SessionStatePhase = DevPhase.CODEGEN
     public readonly conversationId: string
     public readonly uploadId: string
