/*!
 * Copyright Amazon.com, Inc. or its affiliates. All Rights Reserved.
 * SPDX-License-Identifier: Apache-2.0
 */

import * as path from 'path'
import * as tcpPortUsed from 'tcp-port-used'
import * as vscode from 'vscode'
import * as nls from 'vscode-nls'
import * as pathutil from '../utilities/pathUtils'
import got, { OptionsOfTextResponseBody, RequestError } from 'got'
import { isImageLambdaConfig } from '../../lambda/local/debugConfiguration'
import { getFamily, RuntimeFamily } from '../../lambda/models/samLambdaRuntime'
import { ExtContext } from '../extensions'
import { getLogger } from '../logger'
import { SamTemplateGenerator } from '../templates/sam/samTemplateGenerator'
import { Timeout } from '../utilities/timeoutUtils'
import { tryGetAbsolutePath } from '../utilities/workspaceUtils'
import { SamCliBuildInvocation, SamCliBuildInvocationArguments } from './cli/samCliBuild'
import { SamCliLocalInvokeInvocation, SamCliLocalInvokeInvocationArguments } from './cli/samCliLocalInvoke'
import { SamLaunchRequestArgs } from './debugger/awsSamDebugger'
import { buildSamCliStartApiArguments } from './cli/samCliStartApi'
import { DefaultSamCliProcessInvoker } from './cli/samCliInvoker'
import { APIGatewayProperties } from './debugger/awsSamDebugConfiguration.gen'
import { ChildProcess } from '../utilities/processUtils'
import { SamCliSettings } from './cli/samCliSettings'
import * as CloudFormation from '../cloudformation/cloudformation'
import { sleep } from '../utilities/timeoutUtils'
import { showMessageWithCancel } from '../utilities/messages'
import { ToolkitError, UnknownError } from '../errors'
import { SamCliError } from './cli/samCliInvokerUtils'
<<<<<<< HEAD
import fs from '../fs/fs'
=======
import { getSpawnEnv } from '../env/resolveEnv'
>>>>>>> b3c38d65

const localize = nls.loadMessageBundle()

// TODO: remove this and all related code.
export interface LambdaLocalInvokeParams {
    /** URI of the current editor document. */
    uri: vscode.Uri
    handlerName: string
    isDebug: boolean
    workspaceFolder: vscode.WorkspaceFolder
    samTemplate: vscode.Uri
    samTemplateResourceName: string | undefined
}

export interface SAMTemplateEnvironmentVariables {
    [resource: string]: {
        [k: string]: string | number | boolean
    }
}

function getEnvironmentVariables(
    resourceName: string,
    env?: { [k: string]: string | number | boolean }
): SAMTemplateEnvironmentVariables {
    return env ? { [resourceName]: env } : {}
}

/**
 * Decides the resource name for the generated template.yaml.
 */
function makeResourceName(config: SamLaunchRequestArgs): string {
    if (config.invokeTarget.target === 'code') {
        // CodeUri may be ".", we need a name. #1685
        const fullPath = tryGetAbsolutePath(config.workspaceFolder, config.invokeTarget.projectRoot)
        const logicalId = CloudFormation.makeResourceId(path.parse(fullPath).name)
        return logicalId === ''
            ? 'resource1' // projectRoot has only non-alphanumeric chars :(
            : logicalId
    } else {
        return config.invokeTarget.logicalId
    }
}

const samLocalPortCheckRetryIntervalMillis: number = 125
const attachDebuggerRetryDelayMillis: number = 1000

export function getInputTemplatePath(config: SamLaunchRequestArgs & { invokeTarget: { target: 'code' } }): string {
    const inputTemplatePath: string = path.join(config.baseBuildDir!, 'app___vsctk___template.yaml')

    return pathutil.normalize(inputTemplatePath)
}

export async function makeInputTemplate(
    config: SamLaunchRequestArgs & { invokeTarget: { target: 'code' } }
): Promise<void> {
    let newTemplate: SamTemplateGenerator
    const inputTemplatePath: string = config.templatePath
    const resourceName = makeResourceName(config)

    // code type - generate ephemeral SAM template
    newTemplate = new SamTemplateGenerator()
        .withFunctionHandler(config.invokeTarget.lambdaHandler)
        .withResourceName(resourceName)
        .withRuntime(config.lambda!.runtime!)
        .withCodeUri(pathutil.normalize(config.invokeTarget.projectRoot))

    if (config.lambda?.environmentVariables && Object.entries(config.lambda?.environmentVariables).length) {
        newTemplate = newTemplate.withEnvironment({
            Variables: config.lambda?.environmentVariables,
        })
    }

    // additional overrides
    if (config.lambda?.memoryMb) {
        newTemplate = newTemplate.withMemorySize(config.lambda?.memoryMb)
    }
    if (config.lambda?.timeoutSec) {
        newTemplate = newTemplate.withTimeout(config.lambda?.timeoutSec)
    }
    if (config.invokeTarget.architecture) {
        newTemplate = newTemplate.withArchitectures([config.invokeTarget.architecture])
    }

    await newTemplate.generate(inputTemplatePath)
}

async function buildLambdaHandler(
    timer: Timeout,
    env: NodeJS.ProcessEnv,
    config: SamLaunchRequestArgs,
    settings: SamCliSettings
): Promise<string> {
    const processInvoker = new DefaultSamCliProcessInvoker(settings)

    getLogger().info(localize('AWS.output.building.sam.application', 'Building SAM application...'))
    const samBuildOutputFolder = path.join(config.baseBuildDir!, 'output')

    const samCliArgs: SamCliBuildInvocationArguments = {
        buildDir: samBuildOutputFolder,
        // undefined triggers SAM to use the template's dir as the code root
        baseDir: config.invokeTarget.target === 'code' ? config.codeRoot : undefined,
        templatePath: config.templatePath!,
        invoker: processInvoker,
        manifestPath: config.manifestPath,
        environmentVariables: env,
        useContainer: config.sam?.containerBuild || false,
        extraArgs: config.sam?.buildArguments,
        skipPullImage: config.sam?.skipNewImageCheck,
        parameterOverrides: config.parameterOverrides,
    }
    if (!config.noDebug) {
        // SAM_BUILD_MODE: https://github.com/aws/aws-sam-cli/blame/846dfc3e0a8ed12627d554a4f712790a0ddc8b47/designs/build_debug_artifacts.md#L58
        // Needed at least for dotnet case because omnisharp ignores anything 'optimized'
        // and thinks everything is library code; harmless for others.
        // TODO: why doesn't this affect JB Toolkit/Rider?
        samCliArgs.environmentVariables = {
            ...samCliArgs.environmentVariables,
            SAM_BUILD_MODE: 'debug',
        }
    }

    const samBuild = new SamCliBuildInvocation(samCliArgs)
    const err = await samBuild
        .execute(timer)
        .then(() => {})
        .catch((e) => UnknownError.cast(e))
    const failure = err ?? samBuild.failure()
    if (failure) {
        // TODO(sijaden): ask SAM CLI for a way to map exit codes to error codes
        if (typeof failure === 'string') {
            throw new ToolkitError(failure, { code: 'BuildFailure' })
        } else {
            const msg = `SAM build failed${err instanceof SamCliError ? ': ' + err.message : ''}`
            throw ToolkitError.chain(err, msg, { code: 'BuildFailure' })
        }
    }
    getLogger().info(localize('AWS.output.building.sam.application.complete', 'Build complete.'))

    return path.join(samBuildOutputFolder, 'template.yaml')
}

async function invokeLambdaHandler(
    timer: Timeout,
    env: NodeJS.ProcessEnv,
    config: SamLaunchRequestArgs,
    settings: SamCliSettings
): Promise<ChildProcess> {
    getLogger().info(localize('AWS.output.starting.sam.app.locally', 'Starting SAM application locally'))
    getLogger().debug(`localLambdaRunner.invokeLambdaFunction: ${config.name}`)

    const debugPort = !config.noDebug ? config.debugPort?.toString() : undefined

    if (config.invokeTarget.target === 'api') {
        // sam local start-api ...
        const sam = await settings.getOrDetectSamCli()
        if (!sam.path) {
            getLogger().warn('SAM CLI not found and not configured')
        } else if (sam.autoDetected) {
            getLogger().info('SAM CLI not configured, using SAM found at: %O', sam.path)
        }
        const samCommand = sam.path ? sam.path : 'sam'
        const samArgs = await buildSamCliStartApiArguments({
            templatePath: config.templatePath,
            dockerNetwork: config.sam?.dockerNetwork,
            environmentVariablePath: config.envFile,
            environmentVariables: env,
            port: config.apiPort?.toString(),
            debugPort: debugPort,
            debuggerPath: config.debuggerPath,
            debugArgs: config.debugArgs,
            skipPullImage: config.sam?.skipNewImageCheck,
            parameterOverrides: config.parameterOverrides,
            containerEnvFile: config.containerEnvFile,
            extraArgs: config.sam?.localArguments,
            name: config.name,
            region: config.region,
        })

        return config
            .samLocalInvokeCommand!.invoke({
                options: {
                    env: await getSpawnEnv({
                        ...process.env,
                        ...env,
                    }),
                },
                command: samCommand,
                args: samArgs,
                // "sam local start-api" produces "attach" messages similar to "sam local invoke".
                waitForCues: true,
                timeout: timer,
                name: config.name,
            })
            .catch((err) => {
                const msg = `SAM local start-api failed${err instanceof SamCliError ? ': ' + err.message : ''}`

                throw ToolkitError.chain(err, msg)
            })
    } else {
        // 'target=code' or 'target=template'
        const localInvokeArgs: SamCliLocalInvokeInvocationArguments = {
            templateResourceName: makeResourceName(config),
            templatePath: config.templatePath,
            eventPath: config.eventPayloadFile,
            environmentVariablePath: config.envFile,
            environmentVariables: await getSpawnEnv(env),
            invoker: config.samLocalInvokeCommand!,
            dockerNetwork: config.sam?.dockerNetwork,
            debugPort: debugPort,
            debuggerPath: config.debuggerPath,
            debugArgs: config.debugArgs,
            containerEnvFile: config.containerEnvFile,
            extraArgs: config.sam?.localArguments,
            skipPullImage:
                config.sam?.skipNewImageCheck ?? ((await isImageLambdaConfig(config)) || config.sam?.containerBuild),
            parameterOverrides: config.parameterOverrides,
            name: config.name,
            region: config.region,
        }

        // sam local invoke ...
        const command = new SamCliLocalInvokeInvocation(localInvokeArgs)

        try {
            return await command.execute(timer)
        } catch (err) {
            const msg = `SAM local invoke failed${err instanceof SamCliError ? ': ' + err.message : ''}`
            throw ToolkitError.chain(err, msg)
        } finally {
            if (config.sam?.buildDir === undefined) {
                await fs.delete(config.templatePath)
            }
        }
    }
}

/**
 * Prepares and invokes a lambda function via `sam local (invoke/api)`.
 *
 * @param ctx
 * @param config
 * @param onAfterBuild  Called after `SamCliBuildInvocation.execute()`
 */
export async function runLambdaFunction(
    ctx: ExtContext,
    config: SamLaunchRequestArgs,
    onAfterBuild: () => Promise<void>
): Promise<SamLaunchRequestArgs> {
    // Switch over to the output channel so the user has feedback that we're getting things ready
    ctx.outputChannel.show(true)
    if (!config.noDebug) {
        const msg =
            (config.invokeTarget.target === 'api' ? `API "${config.api?.path}", ` : '') +
            `Lambda "${config.handlerName}"`
        getLogger().info(localize('AWS.output.sam.local.startDebug', 'Preparing to debug locally: {0}', msg))
    } else {
        getLogger().info(localize('AWS.output.sam.local.startRun', 'Preparing to run locally: {0}', config.handlerName))
    }

    const envVars = {
        ...(config.aws?.region ? { AWS_DEFAULT_REGION: config.aws.region } : {}),
    }

    const settings = SamCliSettings.instance
    const timer = new Timeout(settings.getLocalInvokeTimeout())

    // TODO: refactor things to not mutate the config
    config.templatePath = await buildLambdaHandler(timer, await getSpawnEnv(envVars), config, settings)

    await onAfterBuild()
    timer.refresh()

    let apiRequest: Promise<void> | undefined
    if (config.invokeTarget.target === 'api') {
        const payload =
            config.eventPayloadFile === undefined
                ? undefined
                : JSON.parse(await fs.readFileAsString(config.eventPayloadFile))

        apiRequest = requestLocalApi(timer, config.api!, config.apiPort!, payload)
    }

    // SAM CLI and any API requests are executed in parallel
    // A failure from either is a failure for the whole invocation
    const [process] = await Promise.all([invokeLambdaHandler(timer, envVars, config, settings), apiRequest]).catch(
        (err) => {
            timer.cancel()
            throw err
        }
    )

    if (config.noDebug) {
        return config
    }

    const terminationListener = vscode.debug.onDidTerminateDebugSession((session) => {
        const config = session.configuration as SamLaunchRequestArgs
        if (config.invokeTarget?.target === 'api') {
            stopApi(process, config)
        }
    })

    async function attach() {
        if (config.onWillAttachDebugger) {
            getLogger().info(localize('AWS.output.sam.local.waiting', 'Waiting for SAM application to start...'))
            await config.onWillAttachDebugger(config.debugPort!, timer)
        }
        // HACK: remove non-serializable properties before attaching.
        // TODO: revisit this :)
        // eslint-disable-next-line @typescript-eslint/unbound-method
        config.onWillAttachDebugger = undefined
        config.samLocalInvokeCommand = undefined

        await attachDebugger({
            debugConfig: config,
            retryDelayMillis: attachDebuggerRetryDelayMillis,
        })
    }

    try {
        await attach()
        await showOutputChannel(ctx)
    } finally {
        vscode.Disposable.from(timer, terminationListener).dispose()
    }

    return config
}

function stopApi(samStartApiProc: ChildProcess, config: vscode.DebugConfiguration) {
    if (!samStartApiProc) {
        getLogger().error('SAM: unknown debug session: %s', config.name)
        return
    }

    try {
        getLogger().verbose('SAM: sending SIGHUP to sam process: pid %d', samStartApiProc.pid())
        samStartApiProc.stop(true, 'SIGHUP')
    } catch (e) {
        getLogger().warn('SAM: failed to stop sam process: pid %d: %O', samStartApiProc.pid(), e as Error)
    }
}

/**
 * Sends an HTTP request to the local API webserver, which invokes the backing
 * Lambda, which will then enter debugging.
 */
async function requestLocalApi(
    timeout: Timeout,
    api: APIGatewayProperties,
    apiPort: number,
    payload: any
): Promise<void> {
    const retryLimit = 10 // Number of attempts before showing a 'cancel' notification
    const retryDelay = 200
    const reqMethod = api?.httpMethod || 'GET'
    const qs = (api?.querystring?.startsWith('?') ? '' : '?') + (api?.querystring ?? '')
    const uri = `http://127.0.0.1:${apiPort}${api?.path}${qs}`

    let notificationShown = false

    const reqOpts: OptionsOfTextResponseBody = {
        json: payload,
        timeout: { socket: 1000 },
        headers: api?.headers,
        method: reqMethod,
        retry: {
            // note: `calculateDelay` overrides the default function, so any functionality normally specified in the
            // retry options needs to be implemented yourself
            calculateDelay: (obj) => {
                if (obj.error.response !== undefined) {
                    getLogger().debug('Local API response: %s : %O', uri, obj.error.response.statusMessage)
                }
                if (obj.error.code === 'ETIMEDOUT' || obj.error.response?.statusCode === 403 || timeout.completed) {
                    return 0
                } else if (!notificationShown && obj.attemptCount >= retryLimit) {
                    notificationShown = true
                    getLogger().debug('Local API: showing cancel notification')
                    void showMessageWithCancel('Waiting for local API to start...', timeout)
                }

                getLogger().debug(`Local API: retry (${obj.attemptCount}): ${uri}: ${obj.error.message}`)
                return retryDelay
            },
        },
        // TODO: api?.stageVariables,
    }

    getLogger().info(localize('AWS.sam.localApi.request', 'Sending request to local API: {0}', uri))

    await got(uri, reqOpts).catch((err: RequestError) => {
        if (err.code === 'ETIMEDOUT') {
            // HACK: request timeout (as opposed to ECONNREFUSED)
            // is a hint that debugger is attached, so we can stop requesting now.
            getLogger().info('Local API is alive: %s', uri)
            return
        }
        const msg =
            err.response?.statusCode === 403
                ? `Local API failed to respond to path: ${api?.path}`
                : `Local API failed to respond (${err.code}) at path: ${api?.path}, error: ${err.message}`

        throw ToolkitError.chain(err, msg)
    })
}

export interface AttachDebuggerContext {
    debugConfig: SamLaunchRequestArgs
    retryDelayMillis?: number
    onStartDebugging?: typeof vscode.debug.startDebugging
    onWillRetry?(): Promise<void>
}

export async function attachDebugger({
    retryDelayMillis = attachDebuggerRetryDelayMillis,
    onStartDebugging = vscode.debug.startDebugging,
    onWillRetry = async (): Promise<void> => {
        getLogger().debug('attachDebugger: retrying...')
        await sleep(retryDelayMillis)
    },
    ...params
}: AttachDebuggerContext): Promise<void> {
    getLogger().debug(
        `localLambdaRunner.attachDebugger: startDebugging with config: ${JSON.stringify(
            {
                name: params.debugConfig.name,
                invokeTarget: params.debugConfig.invokeTarget,
            },
            undefined,
            2
        )}`
    )

    getLogger().info(localize('AWS.output.sam.local.attaching', 'Attaching debugger to SAM application...'))

    // The Python extension will silently fail, so it's ok for us to automatically retry
    // Users still will not be able to stop debugging without clicking stop a bunch, but
    // at least it's not modal popups.
    // TODO: figure out why the Python debug client fails to attach on the first try
    function maxRetries() {
        return params.debugConfig.runtimeFamily === RuntimeFamily.Python ? 8 : 1
    }

    let retries = 0
    while (true) {
        const isDebuggerAttached = await onStartDebugging(undefined, params.debugConfig)
        if (isDebuggerAttached) {
            break
        } else if (retries < maxRetries()) {
            if (onWillRetry) {
                await onWillRetry()
            }
            retries += 1
        } else {
            throw new ToolkitError(localize('AWS.output.sam.local.attach.failed', 'Failed to attach debugger'), {
                code: 'DebuggerRetryLimit',
            })
        }
    }

    getLogger().info(localize('AWS.output.sam.local.attach.success', 'Debugger attached'))
    getLogger().verbose(
        `SAM: debug session: "${vscode.debug.activeDebugSession?.name}" / ${vscode.debug.activeDebugSession?.id}`
    )
}

/**
 * Waits for a port to be in use.
 *
 * @param port  Port number to wait for
 * @param timeout  Time to wait
 * @param isDebugPort  Is this a debugger port or a `sam local start-api` HTTP port?
 */
export async function waitForPort(port: number, timeout: Timeout, isDebugPort: boolean = true): Promise<void> {
    const time = timeout.remainingTime
    try {
        // this function always attempts once no matter the timeoutDuration
        await tcpPortUsed.waitUntilUsed(port, samLocalPortCheckRetryIntervalMillis, time)
    } catch (err) {
        getLogger().warn(`Timeout after ${time} ms: port was not used: ${port}`)
        if (isDebugPort) {
            getLogger().warn(
                localize('AWS.samcli.local.invoke.portUnavailable', 'Failed to use debugger port: {0}', port.toString())
            )
        } else {
            getLogger().warn(localize('AWS.apig.portUnavailable', 'Failed to use API port: {0}', port.toString()))
        }
    }
}

export function shouldAppendRelativePathToFuncHandler(runtime: string): boolean {
    // getFamily will throw an error if the runtime doesn't exist
    switch (getFamily(runtime)) {
        case RuntimeFamily.NodeJS:
        case RuntimeFamily.Python:
            return true
        case RuntimeFamily.DotNet:
            return false
        // if the runtime exists but for some reason we forgot to cover it here, throw anyway so we remember to cover it
        default:
            throw new Error('localLambdaRunner can not determine if runtime requires a relative path.')
    }
}

/**
 * Brings the Output Channel in focus.
 */
async function showOutputChannel(ctx: ExtContext): Promise<void> {
    try {
        ctx.outputChannel.show(true)
    } catch (err) {
        // in case the vs code command changes or misbehaves, swallow error
        getLogger().verbose('Unable to focus output channel: %O', err as Error)
    }
}

// TODO: rework this function. The fact that it is mutating the config file AND writing to disk is bizarre.
/**
 * Common logic shared by `makeCsharpConfig`, `makeTypescriptConfig`, `makePythonDebugConfig`.
 *
 * Rules for environment variables:
 *  - SAM implicitly ignores envvars present in `env-vars.json` but absent in `input-template.yaml`.
 *  - Do NOT merge envvars from template.yaml and `lambda.environmentVariables`.
 *  - For `target=template`:
 *    1. Pass envvars from `template.yaml` to the temporary `input-template.yaml` (see `makeInputTemplate()`).
 *    2. Pass envvars from `lambda.environmentVariables` to `env-vars.json` (consumed by SAM).
 *  - For `target=code`:
 *    1. Pass envvars from `lambda.environmentVariables` to `input-template.yaml` (see `makeInputTemplate()`).
 *    2. Does not use `env-vars.json`.
 *
 * @param config
 */
export async function makeJsonFiles(config: SamLaunchRequestArgs): Promise<void> {
    config.eventPayloadFile = undefined
    config.envFile = undefined

    // env-vars.json (NB: effectively ignored for the `target=code` case).
    const configEnv = config.lambda?.environmentVariables ?? {}
    if (Object.keys(configEnv).length !== 0) {
        const env = JSON.stringify(getEnvironmentVariables(makeResourceName(config), configEnv))
        config.envFile = path.join(config.baseBuildDir!, 'env-vars.json')
        await fs.writeFile(config.envFile, env)
    }

    // container-env-vars.json
    if (config.containerEnvVars) {
        config.containerEnvFile = path.join(config.baseBuildDir!, 'container-env-vars.json')
        const containerEnv = JSON.stringify(config.containerEnvVars)
        await fs.writeFile(config.containerEnvFile, containerEnv)
    }

    // event.json
    const payloadObj = config.lambda?.payload?.json ?? config.api?.payload?.json
    const payloadPath = config.lambda?.payload?.path ?? config.api?.payload?.path

    if (Object.keys(payloadObj ?? {}).length === 0 && payloadPath === undefined) {
        return
    }

    config.eventPayloadFile = path.join(config.baseBuildDir!, 'event.json')

    if (payloadPath) {
        const fullpath = tryGetAbsolutePath(config.workspaceFolder, payloadPath)
        try {
            JSON.parse(await fs.readFileAsString(fullpath))
        } catch (e) {
            throw Error(`Invalid JSON in payload file: ${payloadPath}`)
        }
        await fs.copy(fullpath, config.eventPayloadFile)
    } else {
        await fs.writeFile(config.eventPayloadFile, JSON.stringify(payloadObj || {}))
    }
}<|MERGE_RESOLUTION|>--- conflicted
+++ resolved
@@ -29,11 +29,8 @@
 import { showMessageWithCancel } from '../utilities/messages'
 import { ToolkitError, UnknownError } from '../errors'
 import { SamCliError } from './cli/samCliInvokerUtils'
-<<<<<<< HEAD
 import fs from '../fs/fs'
-=======
 import { getSpawnEnv } from '../env/resolveEnv'
->>>>>>> b3c38d65
 
 const localize = nls.loadMessageBundle()
 
