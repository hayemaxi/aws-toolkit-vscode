/*!
 * Copyright Amazon.com, Inc. or its affiliates. All Rights Reserved.
 * SPDX-License-Identifier: Apache-2.0
 */

import * as vscode from 'vscode'

export type LogTopic =
    | 'crashMonitoring'
    | 'dev/beta'
    | 'notifications'
    | 'test'
    | 'childProcess'
<<<<<<< HEAD
    | 'lsp'
    | 'amazonqWorkspaceLsp'
    | 'amazonqLsp'
    | 'chat'
    | 'unknown'
=======
    | 'unknown'
    | 'chat'
    | 'stepfunctions'
>>>>>>> 1d79df7e

class ErrorLog {
    constructor(
        public topic: string,
        public error: Error
    ) {}
}

const toolkitLoggers: {
    main: Logger | undefined
    debugConsole: Logger | undefined
} = { main: undefined, debugConsole: undefined }

export interface Logger {
    /**
     * Developer-only: Optional log file, which gets all log messages (regardless of the configured
     * log-level).
     */
    logFile?: vscode.Uri
    debug(message: string | Error, ...meta: any[]): number
    verbose(message: string | Error, ...meta: any[]): number
    info(message: string | Error, ...meta: any[]): number
    warn(message: string | Error, ...meta: any[]): number
    error(message: string | Error, ...meta: any[]): number
    log(logLevel: LogLevel, message: string | Error, ...meta: any[]): number
    setLogLevel(logLevel: LogLevel): void
    /** Returns true if the given log level is being logged.  */
    logLevelEnabled(logLevel: LogLevel): boolean
    getLogById(logID: number, file: vscode.Uri): string | undefined
    sendToLog(
        logLevel: 'debug' | 'verbose' | 'info' | 'warn' | 'error',
        message: string | Error,
        ...meta: any[]
    ): number
}

export abstract class BaseLogger implements Logger {
    logFile?: vscode.Uri
    topic: LogTopic = 'unknown'

    debug(message: string | Error, ...meta: any[]): number {
        return this.sendToLog('debug', message, ...meta)
    }
    verbose(message: string | Error, ...meta: any[]): number {
        return this.sendToLog('verbose', message, ...meta)
    }
    info(message: string | Error, ...meta: any[]): number {
        return this.sendToLog('info', message, ...meta)
    }
    warn(message: string | Error, ...meta: any[]): number {
        return this.sendToLog('warn', message, ...meta)
    }
    error(message: string | Error, ...meta: any[]): number {
        return this.sendToLog('error', message, ...meta)
    }
    log(logLevel: LogLevel, message: string | Error, ...meta: any[]): number {
        return this.sendToLog(logLevel, message, ...meta)
    }
    abstract sendToLog(
        logLevel: 'debug' | 'verbose' | 'info' | 'warn' | 'error',
        message: string | Error,
        ...meta: any[]
    ): number
    abstract setLogLevel(logLevel: LogLevel): void
    abstract logLevelEnabled(logLevel: LogLevel): boolean
    abstract getLogById(logID: number, file: vscode.Uri): string | undefined
}

/**
 * Log levels ordered for comparison.
 *
 * See https://github.com/winstonjs/winston#logging-levels :
 * > RFC5424: severity of levels is numerically ascending from most important
 * > to least important.
 */
const logLevels = new Map<LogLevel, number>([
    ['error', 1],
    ['warn', 2],
    ['info', 3],
    ['verbose', 4],
    ['debug', 5],
])

export type LogLevel = 'error' | 'warn' | 'info' | 'verbose' | 'debug'

export function fromVscodeLogLevel(logLevel: vscode.LogLevel): LogLevel {
    if (!vscode.LogLevel) {
        // vscode version <= 1.73
        return 'info'
    }

    switch (logLevel) {
        case vscode.LogLevel.Trace:
        case vscode.LogLevel.Debug:
            return 'debug'
        case vscode.LogLevel.Info:
            return 'info'
        case vscode.LogLevel.Warning:
            return 'warn'
        case vscode.LogLevel.Error:
        case vscode.LogLevel.Off:
        default:
            return 'error'
    }
}

/**
 * Compares log levels.
 *
 * @returns
 * - Zero if the log levels are equal
 * - Negative if `l1` is less than `l2`
 * - Positive if `l1` is greater than `l2`
 */
export function compareLogLevel(l1: LogLevel, l2: LogLevel): number {
    return logLevels.get(l1)! - logLevels.get(l2)!
}

/* Format the message with topic header */
function prependTopic(topic: string, message: string | Error): string | ErrorLog {
    if (typeof message === 'string') {
        // TODO: remove this after all calls are migrated and topic is a required param.
        if (topic === 'unknown') {
            return message
        }
        return `${topic}: ` + message
    } else if (message instanceof Error) {
        return new ErrorLog(topic, message)
    }
    return message
}

/**
 * Gets the global default logger.
 *
 * @param topic: topic to be appended in front of the message.
 */
export function getLogger(topic?: LogTopic): Logger {
    // `TopicLogger` will lazy-load the "main" logger when it becomes available.
    return new TopicLogger(topic ?? 'unknown', 'main')
}

export function getDebugConsoleLogger(topic?: LogTopic): Logger {
    // `TopicLogger` will lazy-load the "debugConsole" logger when it becomes available.
    return new TopicLogger(topic ?? 'unknown', 'debugConsole')
}

// jscpd:ignore-start
export class NullLogger extends BaseLogger {
    public setLogLevel(logLevel: LogLevel) {}
    public logLevelEnabled(logLevel: LogLevel): boolean {
        return false
    }
    public getLogById(logID: number, file: vscode.Uri): string | undefined {
        return undefined
    }
    override sendToLog(
        logLevel: 'error' | 'warn' | 'info' | 'verbose' | 'debug',
        message: string | Error,
        ...meta: any[]
    ): number {
        void logLevel
        void message
        void meta
        return 0
    }
}

/**
 * Fallback used if {@link getLogger()} is requested before logging is fully initialized.
 */
export class ConsoleLogger extends BaseLogger {
    public setLogLevel(logLevel: LogLevel) {}
    public logLevelEnabled(logLevel: LogLevel): boolean {
        return false
    }
    public getLogById(logID: number, file: vscode.Uri): string | undefined {
        return undefined
    }
    override sendToLog(
        logLevel: 'error' | 'warn' | 'info' | 'verbose' | 'debug',
        message: string | Error,
        ...meta: any[]
    ): number {
        // TODO: we alias "verbose" to "debug" currently. Will be revisited: IDE-14839
        if (logLevel === 'verbose') {
            // eslint-disable-next-line aws-toolkits/no-console-log
            console.debug(message, ...meta)
        } else {
            // eslint-disable-next-line aws-toolkits/no-console-log
            console[logLevel](message, ...meta)
        }
        return 0
    }
}

/**
 * Wraps the specified `ToolkitLogger` and defers to it for everything except `topic`.
 *
 * Falls back to `ConsoleLogger` when the logger isn't available yet (during startup).
 */
export class TopicLogger extends BaseLogger implements vscode.Disposable {
    // HACK: crude form of "lazy initialization", to support module-scope assignment of
    // `getLogger()` without being sensitive to module-load ordering. So even if logging isn't ready
    // at the time of the `getLogger` call, it will recover later. (This is a bit hacky, because it
    // arguably doesn't belong in `TopicLogger`.)
    public get logger() {
        return toolkitLoggers[this.loggerKey] ?? new ConsoleLogger()
    }

    /**
     * Wraps a `ToolkitLogger` and defers to it for everything except `topic`.
     */
    public constructor(
        public override topic: LogTopic,
        public readonly loggerKey: keyof typeof toolkitLoggers
    ) {
        super()
    }

    override setLogLevel(logLevel: LogLevel): void {
        this.logger.setLogLevel(logLevel)
    }

    override logLevelEnabled(logLevel: LogLevel): boolean {
        return this.logger.logLevelEnabled(logLevel)
    }

    override getLogById(logID: number, file: vscode.Uri): string | undefined {
        return this.logger.getLogById(logID, file)
    }

    override sendToLog(level: LogLevel, message: string | Error, ...meta: any[]): number {
        if (typeof message === 'string') {
            message = prependTopic(this.topic, message) as string
        }
        return this.logger.sendToLog(level, message, ...meta)
    }

    public async dispose(): Promise<void> {}
}
// jscpd:ignore-end

export function getNullLogger(type?: 'debugConsole' | 'main'): Logger {
    return new NullLogger()
}

/**
 * Sets (or clears) the logger that is accessible to code.
 * The Extension is expected to call this only once per log type.
 * Tests should call this to set up a logger prior to executing code that accesses a logger.
 */
export function setLogger(logger: Logger | undefined, type?: 'debugConsole' | 'main') {
    toolkitLoggers[type ?? 'main'] = logger
}

export type Loggable = Error | string<|MERGE_RESOLUTION|>--- conflicted
+++ resolved
@@ -11,17 +11,12 @@
     | 'notifications'
     | 'test'
     | 'childProcess'
-<<<<<<< HEAD
     | 'lsp'
     | 'amazonqWorkspaceLsp'
     | 'amazonqLsp'
     | 'chat'
+    | 'stepfunctions'
     | 'unknown'
-=======
-    | 'unknown'
-    | 'chat'
-    | 'stepfunctions'
->>>>>>> 1d79df7e
 
 class ErrorLog {
     constructor(
