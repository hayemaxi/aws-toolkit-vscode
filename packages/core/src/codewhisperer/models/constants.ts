/*!
 * Copyright Amazon.com, Inc. or its affiliates. All Rights Reserved.
 * SPDX-License-Identifier: Apache-2.0
 */

/**
 * Automated and manual trigger
 */
export const invocationTimeIntervalThreshold = 2 // seconds

export const promiseTimeoutLimit = 15 // seconds

export const invocationKeyThreshold = 15

export const idleTimerPollPeriod = 25 // milliseconds

export const showRecommendationTimerPollPeriod = 25

export const specialCharactersList = ['{', '[', '(', ':', '\t', '\n']

export const AWSTemplateKeyWords = ['AWSTemplateFormatVersion', 'Resources', 'AWS::', 'Description']

export const AWSTemplateCaseInsensitiveKeyWords = ['cloudformation', 'cfn', 'template', 'description']

export const normalTextChangeRegex = /[A-Za-z0-9]/g

export const autoSuggestionConfig = {
    settingId: 'codewhisperer_autoSuggestionActivation',
    activated: 'Activated',
    deactivated: 'Deactivated',
}

/**
 * EditorCon context
 */
export const charactersLimit = 10240

export const filenameCharsLimit = 1024

export const naturalLanguage = 'en-US'

export const maxRecommendations = 1

export const space = ' '

export const lineBreak = '\n'

export const lineBreakWin = '\r\n'

export const supplementalContextTimeoutInMs = 50

/**
 * Ux of recommendations
 */
export const labelLength = 20

export const completionDetail = 'CodeWhisperer'

/**
 * CodeWhisperer in configuration
 */
export const codewhisperer = 'CodeWhisperer'

// use vscode languageId here / Supported languages
export const platformLanguageIds = [
    'java',
    'python',
    'javascript',
    'javascriptreact',
    'typescript',
    'typescriptreact',
    'csharp',
    'c',
    'cpp',
    'c_cpp', // Cloud9 reports C++ files with this language-id.
    'go',
    'kotlin',
    'php',
    'ruby',
    'rust',
    'scala',
    'shellscript',
    'sh', // Cloud9 reports bash files with this language-id
    'sql',
    'golang', // Cloud9 reports Go files with this language-id
    'json',
    'yaml',
    'tf',
    'hcl',
    'terraform',
    'terragrunt',
    'packer',
    'plaintext',
    'jsonc',
] as const

export type PlatformLanguageId = (typeof platformLanguageIds)[number]

/**
 * Prompt
 */
export const pendingResponse = 'Waiting for Amazon Q...'

export const runningSecurityScan = 'Scanning active file and its dependencies...'

export const noSuggestions = 'No suggestions from Amazon Q'

export const licenseFilter = 'Amazon Q suggestions were filtered due to reference setting'

/**
 * Beta landing page file
 */
export const welcomeCodeWhispererReadmeFileSource = 'resources/markdown/WelcomeToCodeWhisperer.md'

export const welcomeCodeWhispererCloud9Readme = 'resources/markdown/WelcomeToCodeWhispererCloud9.md'

/**
 * Key bindings JSON file path
 */
export const keyBindingPathMac = 'Library/Application Support/Code/User/keybindings.json'

export const keyBindingPathLinux = '.config/Code/User/keybindings.json'

export const keyBindingPathWin = 'Code/User/keybindings.json'

/**
 * Length of left context preview in output channel
 */
export const contextPreviewLen = 20

/**
 * Unsupported language cache
 */
export const unsupportedLanguagesCacheTTL = 10 * 60 * 60 * 1000

export const unsupportedLanguagesKey = 'CODEWHISPERER_UNSUPPORTED_LANGUAGES_KEY'

export const autoTriggerEnabledKey = 'CODEWHISPERER_AUTO_TRIGGER_ENABLED'

export const serviceActiveKey = 'CODEWHISPERER_SERVICE_ACTIVE'

export const persistedCustomizationsKey = 'CODEWHISPERER_PERSISTED_CUSTOMIZATIONS'

export const selectedCustomizationKey = 'CODEWHISPERER_SELECTED_CUSTOMIZATION'

export const inlinehintKey = 'CODEWHISPERER_HINT_DISPLAYED'

export const inlinehintWipKey = 'aws.codewhisperer.tutorial.workInProgress'

export type AnnotationChangeSource = 'codewhisperer' | 'selection' | 'editor' | 'content'

export const learnMoreUriGeneral = 'https://aws.amazon.com/codewhisperer/'

export const learnMoreUri = 'https://docs.aws.amazon.com/toolkit-for-vscode/latest/userguide/codewhisperer.html'

export const customLearnMoreUri = 'https://docs.aws.amazon.com/codewhisperer/latest/userguide/customizations.html'

export const securityScanLearnMoreUri = 'https://docs.aws.amazon.com/codewhisperer/latest/userguide/security-scans.html'

export const identityPoolID = 'us-east-1:70717e99-906f-4add-908c-bd9074a2f5b9'

/**
 * the interval of the background thread invocation, which is triggered by the timer
 */
export const defaultCheckPeriodMillis = 1000 * 60 * 5

// suggestion show delay, in milliseconds
export const suggestionShowDelay = 250

// add 200ms more delay on top of inline default 30-50ms
export const inlineSuggestionShowDelay = 200

export const referenceLog = 'Code Reference Log'

export const suggestionDetailReferenceText = (licenses: string) =>
    `Reference code under ${licenses}. View full details in Code Reference Log.`

export const hoverInlayText = (licenseName: string | undefined, repository: string | undefined) =>
    `Reference code under the ${licenseName} license from repository ${repository}`

export const referenceLogText = (
    code: string,
    license: string,
    repository: string,
    filePath: string,
    lineInfo: string
) =>
    `with code ${code} provided with reference under ${license} from repository ${repository}. Added to ${filePath} ${lineInfo}.`

export const referenceLogPromptText = `Don\'t want suggestions that include code with references? Uncheck this option in 
    <a href="#" onclick="openSettings();return false;">Amazon Q Settings</a>`

export const referenceLogPromptTextEnterpriseSSO =
    'Your organization controls whether suggestions include code with references. To update these settings, please contact your admin.'
/**
 * Security Scan
 */
export const codeScanJavaPayloadSizeLimitBytes = Math.pow(2, 20) // 1 MB

export const codeScanCsharpPayloadSizeLimitBytes = Math.pow(2, 20) // 1 MB

export const codeScanRubyPayloadSizeLimitBytes = 200 * Math.pow(2, 10) // 200 KB

export const codeScanGoPayloadSizeLimitBytes = 200 * Math.pow(2, 10) // 200 KB

export const codeScanPythonPayloadSizeLimitBytes = 200 * Math.pow(2, 10) // 200 KB

export const codeScanCFPayloadSizeLimitBytes = 200 * Math.pow(2, 10) // 200 KB

export const codeScanTerraformPayloadSizeLimitBytes = 200 * Math.pow(2, 10) // 200 KB

export const codeScanJavascriptPayloadSizeLimitBytes = 200 * Math.pow(2, 10) // 200 KB

export const codeScanTruncDirPrefix = 'codewhisperer_scan'

export const codeScanZipExt = '.zip'

export const contextTruncationTimeoutSeconds = 10

export const codeScanJobTimeoutSeconds = 50

export const projectSizeCalculateTimeoutSeconds = 10

export const codeScanJobPollingIntervalSeconds = 1

export const artifactTypeSource = 'SourceCode'

export const codeScanFindingsSchema = 'codescan/findings/1.0'

// wait time for editor to update editor.selection.active (in milliseconds)
export const vsCodeCursorUpdateDelay = 10

export const reloadWindow = 'Reload Now'

export const reloadWindowPrompt =
    'Inline suggestion settings changed. The current window needs to be reloaded for Amazon Q to use these changes.'

export const ssoConfigAlertMessage = `This setting is controlled by your organization\’s admin and has been reset to the value they\’ve specified.`

export const ssoConfigAlertMessageShareData = `This setting doesn\’t apply, since you are in Professional tier`

export const settingsLearnMore = 'Learn More about Amazon Q Settings'

export const freeTierLimitReached = 'You have reached the monthly fair use limit of code recommendations.'

export const freeTierLimitReachedCodeScan = 'You have reached the monthly quota of code scans.'

export const throttlingLearnMore = `Learn More`

export const throttlingMessage = `Maximum recommendation count reached for this month`

export const connectionChangeMessage = `Keep using Amazon Q with `

// TODO: align this text with service side
export const invalidCustomizationMessage = `You are not authorized to access`

export const failedToConnectAwsBuilderId = `Failed to connect to AWS Builder ID`

export const failedToConnectIamIdentityCenter = `Failed to connect to IAM Identity Center`

<<<<<<< HEAD
export const connectionExpired = `Connection expired. To continue using Amazon Q, connect with AWS Builder ID or AWS IAM Identity center.`

export const DoNotShowAgain = `Don\'t Show Again`

=======
>>>>>>> 501168d2
export const stopScanMessage =
    'Stop security scan? This scan will be counted as one complete scan towards your monthly security scan limits.'

export const showScannedFilesMessage = 'Show Scanned Files'

export const userGroupKey = 'CODEWHISPERER_USER_GROUP'

export const updateInlineLockKey = 'CODEWHISPERER_INLINE_UPDATE_LOCK_KEY'

export const newCustomizationMessage = 'You have access to new Amazon Q customizations.'

export const newCustomizationsAvailableKey = 'aws.amazonq.codewhisperer.newCustomizations'

export const amazonQDismissedKey = 'aws.toolkit.amazonq.dismissed'
export const amazonQInstallDismissedKey = 'aws.toolkit.amazonqInstall.dismissed'

// Amazon Q Code Transformation

export const amazonQFeedbackKey = 'Amazon Q'

export const amazonQFeedbackText = 'Submit feedback'

export const selectProjectPrompt = 'Select the project you want to transform'

export const compilingProjectMessage = 'Amazon Q is compiling your project. This can take up to 10 minutes.'

export const submittedProjectMessage =
    'Your project has been submitted for transformation. The code transformation process may take 10-30 mins depending on the size of your project.'

export const unsupportedJavaVersionSelectedMessage =
    'None of your open projects are supported by Amazon Q Code Transformation. For more information, see the [Amazon Q documentation](LINK_HERE).'

export const transformByQWindowTitle = 'Amazon Q Code Transformation'

export const failedToStartJobMessage =
    "Amazon Q couldn't begin the transformation. Try starting the transformation again."

export const failedToCompleteJobMessage =
    "Amazon Q couldn't complete the transformation. Try starting the transformation again."

export const stopTransformByQMessage = 'Stop transformation?'

export const stoppingTransformByQMessage = 'Stopping transformation...'

export const transformByQCancelledMessage = 'You cancelled the transformation.'

export const transformByQCompletedMessage =
    'Amazon Q successfully transformed your code. You can download a summary of the transformation and a diff with proposed changes in the Transformation Hub.'

export const transformByQPartiallyCompletedMessage =
    'Amazon Q partially transformed your code. You can download a summary of the transformation and a diff with proposed changes in the Transformation Hub.'

export const noPomXmlFoundMessage =
    'None of your open Java projects are supported by Amazon Q Code Transformation. Currently, Amazon Q can only upgrade Java projects built on Maven. A pom.xml must be present in the root of your project to upgrade it. For more information, see the [Amazon Q documentation](LINK_HERE).'

export const noActiveIdCMessage =
    'Amazon Q Code Transformation requires an active IAM Identity Center connection. For more information, see the [Code Transformation documentation](LINK_HERE).'

export const noOngoingJobMessage = 'No job is in-progress at the moment'

export const jobInProgressMessage = 'Job is already in-progress'

export const cancellationInProgressMessage = 'Cancellation is in-progress'

export const errorStoppingJobMessage = "Amazon Q couldn't stop the transformation."

export const errorDownloadingDiffMessage =
    "Amazon Q couldn't download the diff with your upgraded code. Try downloading it again. For more information, see the [Amazon Q documentation](LINK_HERE)."

export const emptyDiffMessage =
    "Amazon Q didn't make any changes to upgrade your code. Try restarting the transformation."

export const errorDeserializingDiffMessage =
    "Amazon Q couldn't parse the diff with your upgraded code. Try restarting the transformation."

export const viewProposedChangesMessage =
    'Download complete. You can view a summary of the transformation and accept or reject the proposed changes in the Transformation Hub.'

export const changesAppliedMessage = 'Amazon Q applied the changes to your project.'

export const noSupportedJavaProjectsFoundMessage =
    'None of your open projects are supported by Amazon Q Code Transformation. Currently, Amazon Q can only upgrade Java projects built on Maven. For more information, see the [Amazon Q documentation](LINK_HERE).'

export const linkToDocsHome = 'https://docs.aws.amazon.com/amazonq/latest/aws-builder-use-ug/code-transformation.html'

export const linkToPrerequisites =
    'https://docs.aws.amazon.com/amazonq/latest/aws-builder-use-ug/code-transformation.html#prerequisites'

export const linkToMavenTroubleshooting =
    'https://docs.aws.amazon.com/amazonq/latest/aws-builder-use-ug/troubleshooting-code-transformation.html#maven-commands-failing'

export const linkToUploadZipTooLarge =
    'https://docs.aws.amazon.com/amazonq/latest/aws-builder-use-ug/troubleshooting-code-transformation.html#project-size-limit'

export const linkToDownloadZipTooLarge =
    'https://docs.aws.amazon.com/amazonq/latest/aws-builder-use-ug/troubleshooting-code-transformation.html#output-artifact-size-limit'

export const dependencyDisclaimer =
    'Please confirm you are ready to proceed with the transformation. Amazon Q Code Transformation will upload the application code and its dependency binaries from your machine to start the upgrade. If you have not yet compiled the application on your local machine, please do so once before starting the upgrade.'

export const dependencyFolderName = 'transformation_dependencies_temp_'

export const installErrorMessage =
    "Amazon Q couldn't execute the Maven clean install command. To troubleshoot, see the [Amazon Q Code Transformation documentation](LINK_HERE)."

export const dependencyErrorMessage =
    "Amazon Q couldn't execute the Maven copy-dependencies command. To troubleshoot, see the [Amazon Q Code Transformation documentation](LINK_HERE)."

export const planIntroductionMessage =
    'We reviewed your Java JAVA_VERSION_HERE application and generated a transformation plan. Any code changes made to your application will be done in the sandbox so as to not interfere with your working repository. Once the transformation job is done, we will share the new code which you can review before acccepting the code changes. In the meantime, you can work on your codebase and invoke Q Chat to answer questions about your codebase.'

export const planDisclaimerMessage = '**Proposed transformation changes** \n\n\n'

export const numMillisecondsPerSecond = 1000

export const uploadZipSizeLimitInBytes = 1000000000 // 1GB

export const maxBufferSize = 1024 * 1024 * 8 // this is 8MB; the default max buffer size for stdout for spawnSync is 1MB

export const transformByQStateRunningMessage = 'running'

export const transformByQStateCancellingMessage = 'cancelling'

export const transformByQStateFailedMessage = 'failed'

export const transformByQStateSucceededMessage = 'succeeded'

export const transformByQStatePartialSuccessMessage = 'partially succeeded'

export const transformByQStoppedState = 'STOPPED'

export const transformationJobPollingIntervalSeconds = 5

export const transformationJobTimeoutSeconds = 60 * 60 // 1 hour, to match backend

export const defaultLanguage = 'Java'

export const contentChecksumType = 'SHA_256'

export const uploadIntent = 'TRANSFORMATION'

export const transformationType = 'LANGUAGE_UPGRADE'

// job successfully started
export const validStatesForJobStarted = [
    'STARTED',
    'PREPARING',
    'PREPARED',
    'PLANNING',
    'PLANNED',
    'TRANSFORMING',
    'TRANSFORMED',
]

// initial build succeeded
export const validStatesForBuildSucceeded = ['PREPARED', 'PLANNING', 'PLANNED', 'TRANSFORMING', 'TRANSFORMED']

// plan must be available
export const validStatesForPlanGenerated = ['PLANNED', 'TRANSFORMING', 'TRANSFORMED']

export const failureStates = ['FAILED', 'STOPPING', 'STOPPED', 'REJECTED']

// if status is COMPLETED or PARTIALLY_COMPLETED we can download artifacts
export const validStatesForCheckingDownloadUrl = [
    'COMPLETED',
    'PARTIALLY_COMPLETED',
    'FAILED',
    'STOPPING',
    'STOPPED',
    'REJECTED',
]

export enum UserGroup {
    Classifier = 'Classifier',
    CrossFile = 'CrossFile',
    Control = 'Control',
    RightContext = 'RightContext',
}

export const isClassifierEnabledKey = 'CODEWHISPERER_CLASSIFIER_TRIGGER_ENABLED'

export const supplemetalContextFetchingTimeoutMsg = 'Amazon Q supplemental context fetching timeout'

export const codeFixAppliedSuccessMessage = 'Code fix was applied. Run a security scan to validate the fix.'

export const codeFixAppliedFailedMessage = 'Failed to apply suggested code fix.'

export const runSecurityScanButtonTitle = 'Run security scan'

export const crossFileContextConfig = {
    numberOfChunkToFetch: 60,
    topK: 3,
    numberOfLinesEachChunk: 10,
}

export const utgConfig = {
    maxSegmentSize: 10200,
}<|MERGE_RESOLUTION|>--- conflicted
+++ resolved
@@ -258,13 +258,6 @@
 
 export const failedToConnectIamIdentityCenter = `Failed to connect to IAM Identity Center`
 
-<<<<<<< HEAD
-export const connectionExpired = `Connection expired. To continue using Amazon Q, connect with AWS Builder ID or AWS IAM Identity center.`
-
-export const DoNotShowAgain = `Don\'t Show Again`
-
-=======
->>>>>>> 501168d2
 export const stopScanMessage =
     'Stop security scan? This scan will be counted as one complete scan towards your monthly security scan limits.'
 
