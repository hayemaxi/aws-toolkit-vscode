{
    "name": "aws-core-vscode",
    "description": "Core library used AWS IDE extensions for VSCode.",
    "version": "1.0.0",
    "extensionKind": [
        "workspace"
    ],
    "publisher": "amazonwebservices",
    "license": "Apache-2.0",
    "engines": {
        "npm": "^10.1.0",
        "vscode": "^1.68.0"
    },
    "activationEvents": [
        "onStartupFinished",
        "onUri",
        "onDebugResolve:aws-sam",
        "onDebugInitialConfigurations",
        "onLanguage:javascript",
        "onLanguage:java",
        "onLanguage:python",
        "onLanguage:csharp",
        "onLanguage:yaml",
        "onFileSystem:s3",
        "onFileSystem:s3-readonly",
        "onView:appBuilder"
    ],
    "main": "./dist/src/extensionNode.js",
    "browser": "./dist/src/extensionWebCore.js",
    "exports": {
        ".": "./dist/src/extension.js",
        "./node": "./dist/src/extensionNode.js",
        "./web": "./dist/src/extensionWeb.js",
        "./webShared": "./dist/src/extensionWebShared.js",
        "./amazonq": "./dist/src/amazonq/index.js",
        "./codewhisperer": "./dist/src/codewhisperer/index.js",
        "./codewhisperer/node": "./dist/src/codewhisperer/indexNode.js",
        "./shared": "./dist/src/shared/index.js",
        "./sharedNode": "./dist/src/shared/indexNode.js",
        "./auth": "./dist/src/auth/index.js",
        "./amazonqGumby": "./dist/src/amazonqGumby/index.js",
        "./amazonqFeatureDev": "./dist/src/amazonqFeatureDev/index.js",
        "./codewhispererChat": "./dist/src/codewhispererChat/index.js",
        "./test": "./dist/src/test/index.js",
        "./testInteg": "./dist/src/testInteg/index.js",
        "./login": "./dist/src/login/webview/index.js",
        "./utils": "./dist/src/shared/utilities/index.js",
        "./feedback": "./dist/src/feedback/index.js",
        "./telemetry": "./dist/src/shared/telemetry/index.js",
        "./dev": "./dist/src/dev/index.js"
    },
    "contributes": {
        "configuration": {
            "type": "object",
            "title": "%AWS.productName%",
            "cloud9": {
                "cn": {
                    "title": "%AWS.productName.cn%"
                }
            },
            "properties": {
                "aws.profile": {
                    "type": "string",
                    "deprecationMessage": "The current profile is now stored internally by the Toolkit.",
                    "description": "%AWS.configuration.profileDescription%"
                },
                "aws.ecs.openTerminalCommand": {
                    "type": "string",
                    "default": "/bin/sh",
                    "markdownDescription": "%AWS.configuration.description.ecs.openTerminalCommand%"
                },
                "aws.iot.maxItemsPerPage": {
                    "type": "number",
                    "default": 100,
                    "minimum": 1,
                    "maximum": 250,
                    "markdownDescription": "%AWS.configuration.description.iot.maxItemsPerPage%"
                },
                "aws.s3.maxItemsPerPage": {
                    "type": "number",
                    "default": 300,
                    "minimum": 3,
                    "maximum": 1000,
                    "markdownDescription": "%AWS.configuration.description.s3.maxItemsPerPage%"
                },
                "aws.samcli.location": {
                    "type": "string",
                    "scope": "machine",
                    "default": "",
                    "markdownDescription": "%AWS.configuration.description.samcli.location%"
                },
                "aws.samcli.lambdaTimeout": {
                    "type": "number",
                    "default": 90000,
                    "markdownDescription": "%AWS.configuration.description.samcli.lambdaTimeout%"
                },
                "aws.samcli.legacyDeploy": {
                    "type": "boolean",
                    "default": false,
                    "markdownDescription": "%AWS.configuration.description.samcli.legacyDeploy%"
                },
                "aws.telemetry": {
                    "type": "boolean",
                    "default": true,
                    "markdownDescription": "%AWS.configuration.description.telemetry%",
                    "cloud9": {
                        "cn": {
                            "markdownDescription": "%AWS.configuration.description.telemetry.cn%"
                        }
                    }
                },
                "aws.stepfunctions.asl.format.enable": {
                    "type": "boolean",
                    "scope": "window",
                    "default": true,
                    "description": "%AWS.stepFunctions.asl.format.enable.desc%"
                },
                "aws.stepfunctions.asl.maxItemsComputed": {
                    "type": "number",
                    "default": 5000,
                    "description": "%AWS.stepFunctions.asl.maxItemsComputed.desc%"
                },
                "aws.ssmDocument.ssm.maxItemsComputed": {
                    "type": "number",
                    "default": 5000,
                    "description": "%AWS.ssmDocument.ssm.maxItemsComputed.desc%"
                },
                "aws.cwl.limit": {
                    "type": "number",
                    "default": 10000,
                    "description": "%AWS.cwl.limit.desc%",
                    "maximum": 10000
                },
                "aws.samcli.manuallySelectedBuckets": {
                    "type": "object",
                    "description": "%AWS.samcli.deploy.bucket.recentlyUsed%",
                    "default": []
                },
                "aws.samcli.enableCodeLenses": {
                    "type": "boolean",
                    "description": "%AWS.configuration.enableCodeLenses%",
                    "default": false
                },
                "aws.suppressPrompts": {
                    "type": "object",
                    "description": "%AWS.configuration.description.suppressPrompts%",
                    "default": {},
                    "properties": {
                        "apprunnerNotifyPricing": {
                            "type": "boolean",
                            "default": false
                        },
                        "apprunnerNotifyPause": {
                            "type": "boolean",
                            "default": false
                        },
                        "ecsRunCommand": {
                            "type": "boolean",
                            "default": false
                        },
                        "ecsRunCommandEnable": {
                            "type": "boolean",
                            "default": false
                        },
                        "ecsRunCommandDisable": {
                            "type": "boolean",
                            "default": false
                        },
                        "regionAddAutomatically": {
                            "type": "boolean",
                            "default": false
                        },
                        "yamlExtPrompt": {
                            "type": "boolean",
                            "default": false
                        },
                        "fileViewerEdit": {
                            "type": "boolean",
                            "default": false
                        },
                        "createCredentialsProfile": {
                            "type": "boolean",
                            "default": false
                        },
                        "samcliConfirmDevStack": {
                            "type": "boolean",
                            "default": false
                        },
                        "remoteConnected": {
                            "type": "boolean",
                            "default": false
                        },
                        "codeCatalystConnectionExpired": {
                            "type": "boolean",
                            "default": false
                        }
                    },
                    "additionalProperties": false
                },
                "aws.experiments": {
                    "type": "object",
                    "markdownDescription": "%AWS.configuration.description.experiments%",
                    "default": {
                        "jsonResourceModification": false
                    },
                    "properties": {
                        "jsonResourceModification": {
                            "type": "boolean",
                            "default": false
                        }
                    },
                    "additionalProperties": false
                },
                "aws.resources.enabledResources": {
                    "type": "array",
                    "description": "%AWS.configuration.description.resources.enabledResources%",
                    "items": {
                        "type": "string"
                    }
                },
                "aws.lambda.recentlyUploaded": {
                    "type": "object",
                    "description": "%AWS.configuration.description.lambda.recentlyUploaded%",
                    "default": []
                },
                "aws.accessAnalyzer.policyChecks.checkNoNewAccessFilePath": {
                    "type": "string",
                    "default": "",
                    "description": "File path or S3 path to a text document for CheckNoNewAccess custom check.",
                    "scope": "window"
                },
                "aws.accessAnalyzer.policyChecks.checkAccessNotGrantedFilePath": {
                    "type": "string",
                    "default": "",
                    "description": "File path or S3 path to a text document for CheckAccessNotGranted custom check.",
                    "scope": "window"
                },
                "aws.accessAnalyzer.policyChecks.cloudFormationParameterFilePath": {
                    "type": "string",
                    "default": "",
                    "description": "A JSON formatted file that specifies template parameter values, a stack policy, and tags. Only parameters are used from this file.",
                    "scope": "machine-overridable"
                },
                "amazonQ.telemetry": {
                    "type": "boolean",
                    "default": true,
                    "markdownDescription": "%AWS.configuration.description.amazonq.telemetry%"
                },
                "amazonQ.suppressPrompts": {
                    "type": "object",
                    "description": "%AWS.configuration.description.suppressPrompts%",
                    "default": {},
                    "properties": {
                        "createCredentialsProfile": {
                            "type": "boolean",
                            "default": false
                        },
                        "codeWhispererNewWelcomeMessage": {
                            "type": "boolean",
                            "default": false
                        },
                        "codeWhispererConnectionExpired": {
                            "type": "boolean",
                            "default": false
                        },
                        "amazonQWelcomePage": {
                            "type": "boolean",
                            "default": false
                        }
                    },
                    "additionalProperties": false
                },
                "amazonQ.showInlineCodeSuggestionsWithCodeReferences": {
                    "type": "boolean",
                    "markdownDescription": "%AWS.configuration.description.amazonq%",
                    "default": true
                },
                "amazonQ.importRecommendationForInlineCodeSuggestions": {
                    "type": "boolean",
                    "description": "%AWS.configuration.description.amazonq.importRecommendation%",
                    "default": true
                },
                "amazonQ.shareContentWithAWS": {
                    "type": "boolean",
                    "markdownDescription": "%AWS.configuration.description.amazonq.shareContentWithAWS%",
                    "default": true,
                    "scope": "application"
                },
                "amazonQ.workspaceIndex": {
                    "type": "boolean",
                    "markdownDescription": "%AWS.configuration.description.amazonq.workspaceIndex%",
                    "default": false,
                    "scope": "application"
                },
                "amazonQ.workspaceIndexWorkerThreads": {
                    "type": "number",
                    "markdownDescription": "%AWS.configuration.description.amazonq.workspaceIndexWorkerThreads%",
                    "default": 0,
                    "scope": "application"
                },
                "amazonQ.workspaceIndexUseGPU": {
                    "type": "boolean",
                    "markdownDescription": "%AWS.configuration.description.amazonq.workspaceIndexUseGPU%",
                    "default": false,
                    "scope": "application"
                },
                "amazonQ.workspaceIndexMaxSize": {
                    "type": "number",
                    "markdownDescription": "%AWS.configuration.description.amazonq.workspaceIndexMaxSize%",
                    "default": 250,
                    "scope": "application"
                }
            }
        },
        "debuggers": [
            {
                "type": "aws-sam",
                "when": "isCloud9 || !aws.isWebExtHost",
                "label": "%AWS.configuration.description.awssam.debug.label%",
                "configurationAttributes": {
                    "direct-invoke": {
                        "$schema": "http://json-schema.org/draft-07/schema#",
                        "title": "AwsSamDebuggerConfiguration",
                        "additionalProperties": false,
                        "properties": {
                            "aws": {
                                "title": "AWS Connection",
                                "description": "%AWS.configuration.description.awssam.debug.aws%",
                                "properties": {
                                    "credentials": {
                                        "description": "%AWS.configuration.description.awssam.debug.credentials%",
                                        "type": "string",
                                        "cloud9": {
                                            "cn": {
                                                "description": "%AWS.configuration.description.awssam.debug.credentials.cn%"
                                            }
                                        }
                                    },
                                    "region": {
                                        "description": "%AWS.configuration.description.awssam.debug.region%",
                                        "type": "string"
                                    }
                                },
                                "additionalProperties": false,
                                "type": "object"
                            },
                            "invokeTarget": {
                                "oneOf": [
                                    {
                                        "title": "Template Target Properties",
                                        "description": "%AWS.configuration.description.awssam.debug.invokeTarget%",
                                        "properties": {
                                            "templatePath": {
                                                "description": "%AWS.configuration.description.awssam.debug.templatePath%",
                                                "type": "string"
                                            },
                                            "logicalId": {
                                                "description": "%AWS.configuration.description.awssam.debug.logicalId%",
                                                "type": "string"
                                            },
                                            "target": {
                                                "description": "%AWS.configuration.description.awssam.debug.target%",
                                                "type": "string",
                                                "enum": [
                                                    "template"
                                                ]
                                            }
                                        },
                                        "additionalProperties": false,
                                        "required": [
                                            "templatePath",
                                            "logicalId",
                                            "target"
                                        ],
                                        "type": "object"
                                    },
                                    {
                                        "title": "Code Target Properties",
                                        "description": "%AWS.configuration.description.awssam.debug.invokeTarget%",
                                        "properties": {
                                            "lambdaHandler": {
                                                "description": "%AWS.configuration.description.awssam.debug.lambdaHandler%",
                                                "type": "string"
                                            },
                                            "projectRoot": {
                                                "description": "%AWS.configuration.description.awssam.debug.projectRoot%",
                                                "type": "string"
                                            },
                                            "target": {
                                                "description": "%AWS.configuration.description.awssam.debug.target%",
                                                "type": "string",
                                                "enum": [
                                                    "code"
                                                ]
                                            },
                                            "architecture": {
                                                "description": "%AWS.configuration.description.awssam.debug.architecture%",
                                                "type": "string",
                                                "enum": [
                                                    "x86_64",
                                                    "arm64"
                                                ]
                                            }
                                        },
                                        "additionalProperties": false,
                                        "required": [
                                            "lambdaHandler",
                                            "projectRoot",
                                            "target"
                                        ],
                                        "type": "object"
                                    },
                                    {
                                        "title": "API Target Properties",
                                        "description": "%AWS.configuration.description.awssam.debug.invokeTarget%",
                                        "properties": {
                                            "templatePath": {
                                                "description": "%AWS.configuration.description.awssam.debug.templatePath%",
                                                "type": "string"
                                            },
                                            "logicalId": {
                                                "description": "%AWS.configuration.description.awssam.debug.logicalId%",
                                                "type": "string"
                                            },
                                            "target": {
                                                "description": "%AWS.configuration.description.awssam.debug.target%",
                                                "type": "string",
                                                "enum": [
                                                    "api"
                                                ]
                                            }
                                        },
                                        "additionalProperties": false,
                                        "required": [
                                            "templatePath",
                                            "logicalId",
                                            "target"
                                        ],
                                        "type": "object"
                                    }
                                ]
                            },
                            "lambda": {
                                "title": "Lambda Properties",
                                "description": "%AWS.configuration.description.awssam.debug.lambda%",
                                "properties": {
                                    "environmentVariables": {
                                        "description": "%AWS.configuration.description.awssam.debug.envvars%",
                                        "additionalProperties": {
                                            "type": [
                                                "string"
                                            ]
                                        },
                                        "type": "object"
                                    },
                                    "payload": {
                                        "description": "%AWS.configuration.description.awssam.debug.event%",
                                        "properties": {
                                            "json": {
                                                "description": "%AWS.configuration.description.awssam.debug.event.json%",
                                                "type": "object"
                                            },
                                            "path": {
                                                "description": "%AWS.configuration.description.awssam.debug.event.path%",
                                                "type": "string"
                                            }
                                        },
                                        "additionalProperties": false,
                                        "type": "object"
                                    },
                                    "memoryMb": {
                                        "description": "%AWS.configuration.description.awssam.debug.memoryMb%",
                                        "type": "number"
                                    },
                                    "runtime": {
                                        "description": "%AWS.configuration.description.awssam.debug.runtime%",
                                        "type": "string"
                                    },
                                    "timeoutSec": {
                                        "description": "%AWS.configuration.description.awssam.debug.timeout%",
                                        "type": "number"
                                    },
                                    "pathMappings": {
                                        "type:": "array",
                                        "items": {
                                            "title": "Path Mapping",
                                            "type": "object",
                                            "properties": {
                                                "localRoot": {
                                                    "type": "string"
                                                },
                                                "remoteRoot": {
                                                    "type": "string"
                                                }
                                            },
                                            "additionalProperties": false,
                                            "required": [
                                                "localRoot",
                                                "remoteRoot"
                                            ]
                                        }
                                    }
                                },
                                "additionalProperties": false,
                                "type": "object"
                            },
                            "sam": {
                                "title": "SAM CLI Properties",
                                "description": "%AWS.configuration.description.awssam.debug.sam%",
                                "properties": {
                                    "buildArguments": {
                                        "description": "%AWS.configuration.description.awssam.debug.buildArguments%",
                                        "type": "array",
                                        "items": {
                                            "type": "string"
                                        }
                                    },
                                    "buildDir": {
                                        "description": "%AWS.configuration.description.awssam.debug.buildDir%",
                                        "type": "string"
                                    },
                                    "containerBuild": {
                                        "description": "%AWS.configuration.description.awssam.debug.containerBuild%",
                                        "type": "boolean"
                                    },
                                    "dockerNetwork": {
                                        "description": "%AWS.configuration.description.awssam.debug.dockerNetwork%",
                                        "type": "string"
                                    },
                                    "localArguments": {
                                        "description": "%AWS.configuration.description.awssam.debug.localArguments%",
                                        "type": "array",
                                        "items": {
                                            "type": "string"
                                        }
                                    },
                                    "skipNewImageCheck": {
                                        "description": "%AWS.configuration.description.awssam.debug.skipNewImageCheck%",
                                        "type": "boolean"
                                    },
                                    "template": {
                                        "description": "%AWS.configuration.description.awssam.debug.template%",
                                        "properties": {
                                            "parameters": {
                                                "description": "%AWS.configuration.description.awssam.debug.templateParameters%",
                                                "additionalProperties": {
                                                    "type": [
                                                        "string",
                                                        "number"
                                                    ]
                                                },
                                                "type": "object"
                                            }
                                        },
                                        "type": "object",
                                        "additionalProperties": false
                                    }
                                },
                                "additionalProperties": false,
                                "type": "object"
                            },
                            "api": {
                                "title": "API Gateway Properties",
                                "description": "%AWS.configuration.description.awssam.debug.api%",
                                "properties": {
                                    "path": {
                                        "description": "%AWS.configuration.description.awssam.debug.api.path%",
                                        "type": "string"
                                    },
                                    "httpMethod": {
                                        "description": "%AWS.configuration.description.awssam.debug.api.httpMethod%",
                                        "type": "string",
                                        "enum": [
                                            "delete",
                                            "get",
                                            "head",
                                            "options",
                                            "patch",
                                            "post",
                                            "put"
                                        ]
                                    },
                                    "payload": {
                                        "description": "%AWS.configuration.description.awssam.debug.event%",
                                        "properties": {
                                            "json": {
                                                "description": "%AWS.configuration.description.awssam.debug.event.json%",
                                                "type": "object"
                                            },
                                            "path": {
                                                "description": "%AWS.configuration.description.awssam.debug.event.path%",
                                                "type": "string"
                                            }
                                        },
                                        "additionalProperties": false,
                                        "type": "object"
                                    },
                                    "headers": {
                                        "description": "%AWS.configuration.description.awssam.debug.api.headers%",
                                        "type": "object",
                                        "additionalProperties": {
                                            "type": "string"
                                        }
                                    },
                                    "querystring": {
                                        "description": "%AWS.configuration.description.awssam.debug.api.queryString%",
                                        "type": "string"
                                    },
                                    "stageVariables": {
                                        "description": "%AWS.configuration.description.awssam.debug.api.stageVariables%",
                                        "type": "object",
                                        "additionalProperties": {
                                            "type": "string"
                                        }
                                    },
                                    "clientCertificateId": {
                                        "description": "%AWS.configuration.description.awssam.debug.api.clientCertId%",
                                        "type": "string"
                                    }
                                },
                                "additionalProperties": false,
                                "required": [
                                    "path",
                                    "httpMethod"
                                ],
                                "type": "object"
                            }
                        },
                        "required": [
                            "invokeTarget"
                        ],
                        "type": "object"
                    }
                },
                "configurationSnippets": [
                    {
                        "label": "%AWS.configuration.description.awssam.debug.snippets.lambdaCode.label%",
                        "description": "%AWS.configuration.description.awssam.debug.snippets.lambdaCode.description%",
                        "body": {
                            "type": "aws-sam",
                            "request": "direct-invoke",
                            "name": "${3:Invoke Lambda}",
                            "invokeTarget": {
                                "target": "code",
                                "lambdaHandler": "${1:Function Handler}",
                                "projectRoot": "^\"\\${workspaceFolder}\""
                            },
                            "lambda": {
                                "runtime": "${2:Lambda Runtime}",
                                "payload": {
                                    "json": {}
                                }
                            }
                        },
                        "cloud9": {
                            "cn": {
                                "label": "%AWS.configuration.description.awssam.debug.snippets.lambdaCode.label.cn%",
                                "description": "%AWS.configuration.description.awssam.debug.snippets.lambdaCode.description.cn%"
                            }
                        }
                    },
                    {
                        "label": "%AWS.configuration.description.awssam.debug.snippets.lambdaTemplate.label%",
                        "description": "%AWS.configuration.description.awssam.debug.snippets.lambdaTemplate.description%",
                        "body": {
                            "type": "aws-sam",
                            "request": "direct-invoke",
                            "name": "${3:Invoke Lambda}",
                            "invokeTarget": {
                                "target": "template",
                                "templatePath": "${1:Template Location}",
                                "logicalId": "${2:Function Logical ID}"
                            },
                            "lambda": {
                                "payload": {
                                    "json": {}
                                }
                            }
                        },
                        "cloud9": {
                            "cn": {
                                "label": "%AWS.configuration.description.awssam.debug.snippets.lambdaTemplate.label.cn%",
                                "description": "%AWS.configuration.description.awssam.debug.snippets.lambdaTemplate.description.cn%"
                            }
                        }
                    },
                    {
                        "label": "%AWS.configuration.description.awssam.debug.snippets.api.label%",
                        "description": "%AWS.configuration.description.awssam.debug.snippets.api.description%",
                        "body": {
                            "type": "aws-sam",
                            "request": "direct-invoke",
                            "name": "${5:Invoke Lambda with API Gateway}",
                            "invokeTarget": {
                                "target": "api",
                                "templatePath": "${1:Template Location}",
                                "logicalId": "${2:Function Logical ID}"
                            },
                            "api": {
                                "path": "${3:Path}",
                                "httpMethod": "${4:Method}",
                                "payload": {
                                    "json": {}
                                }
                            }
                        },
                        "cloud9": {
                            "cn": {
                                "label": "%AWS.configuration.description.awssam.debug.snippets.api.label.cn%",
                                "description": "%AWS.configuration.description.awssam.debug.snippets.api.description.cn%"
                            }
                        }
                    }
                ]
            }
        ],
        "viewsContainers": {
            "activitybar": [
                {
                    "id": "aws-explorer",
                    "title": "%AWS.title%",
                    "icon": "resources/aws-logo.svg",
                    "cloud9": {
                        "cn": {
                            "title": "%AWS.title.cn%",
                            "icon": "resources/aws-cn-logo.svg"
                        }
                    }
                }
            ]
        },
        "viewsWelcome": [
            {
                "view": "aws.appBuilderForFileExplorer",
                "contents": "[Open walkthrough](command:workbench.action.openWalkthrough?%7B%22category%22%3A%22amazonwebservices.aws-toolkit-vscode%23aws.gettingStarted.walkthrough%22%7D)\n [Open Folder](command:vscode.openFolder)",
                "when": "workbenchState == empty"
            },
            {
                "view": "aws.appBuilder",
                "contents": "[Open walkthrough](command:workbench.action.openWalkthrough?%7B%22category%22%3A%22amazonwebservices.aws-toolkit-vscode%23aws.gettingStarted.walkthrough%22%7D)\n [Open Folder](command:vscode.openFolder)",
                "when": "workbenchState == empty"
            }
        ],
        "views": {
            "explorer": [
                {
                    "id": "aws.appBuilderForFileExplorer",
                    "name": "%AWS.appBuilder.explorerTitle%",
                    "when": "!aws.appBuilder.hide",
                    "contextualTitle": "Application Builder",
                    "widget": {
                        "type": "inspector"
                    }
                }
            ],
            "aws-explorer": [
                {
                    "id": "aws.amazonq.codewhisperer",
                    "name": "%AWS.amazonq.codewhisperer.title%",
                    "when": "!isCloud9 && !aws.isSageMaker && !aws.toolkit.amazonq.dismissed && !aws.explorer.showAuthView"
                },
                {
                    "id": "aws.explorer",
                    "name": "%AWS.lambda.explorerTitle%",
                    "when": "(isCloud9 || !aws.isWebExtHost) && !aws.explorer.showAuthView"
                },
                {
                    "id": "aws.cdk",
                    "name": "%AWS.cdk.explorerTitle%",
                    "when": "!aws.explorer.showAuthView"
                },
                {
                    "id": "aws.appBuilder",
                    "name": "%AWS.appBuilder.explorerTitle%",
                    "when": "!aws.explorer.showAuthView"
                },
                {
                    "id": "aws.codecatalyst",
                    "name": "%AWS.codecatalyst.explorerTitle%",
                    "when": "(!isCloud9 && !aws.isSageMaker || isCloud9CodeCatalyst) && !aws.explorer.showAuthView"
                },
                {
                    "type": "webview",
                    "id": "aws.toolkit.AmazonCommonAuth",
                    "name": "%AWS.amazonq.login%",
                    "when": "!isCloud9 && !aws.isSageMaker && aws.explorer.showAuthView"
                }
            ]
        },
        "submenus": [
            {
                "id": "aws.toolkit.auth",
                "label": "%AWS.submenu.auth.title%",
                "icon": "$(ellipsis)",
                "when": "isCloud9 || !aws.isWebExtHost"
            },
            {
                "id": "aws.codecatalyst.submenu",
                "label": "%AWS.codecatalyst.submenu.title%",
                "icon": "$(ellipsis)",
                "when": "isCloud9 || !aws.isWebExtHost"
            },
            {
                "label": "%AWS.generic.feedback%",
                "id": "aws.toolkit.submenu.feedback"
            },
            {
                "label": "%AWS.generic.help%",
                "id": "aws.toolkit.submenu.help"
            }
        ],
        "menus": {
            "commandPalette": [
                {
                    "command": "aws.apig.copyUrl",
                    "when": "false"
                },
                {
                    "command": "aws.apig.invokeRemoteRestApi",
                    "when": "false"
                },
                {
                    "command": "aws.deleteCloudFormation",
                    "when": "false"
                },
                {
                    "command": "aws.downloadStateMachineDefinition",
                    "when": "false"
                },
                {
                    "command": "aws.ecr.createRepository",
                    "when": "false"
                },
                {
                    "command": "aws.executeStateMachine",
                    "when": "false"
                },
                {
                    "command": "aws.copyArn",
                    "when": "false"
                },
                {
                    "command": "aws.copyName",
                    "when": "false"
                },
                {
                    "command": "aws.listCommands",
                    "when": "false"
                },
                {
                    "command": "aws.codecatalyst.listCommands",
                    "when": "false"
                },
                {
                    "command": "aws.codecatalyst.manageConnections",
                    "when": "false"
                },
                {
                    "command": "aws.codecatalyst.openDevEnv",
                    "when": "!isCloud9"
                },
                {
                    "command": "aws.codecatalyst.createDevEnv",
                    "when": "!isCloud9"
                },
                {
                    "command": "aws.downloadSchemaItemCode",
                    "when": "false"
                },
                {
                    "command": "aws.deleteLambda",
                    "when": "false"
                },
                {
                    "command": "aws.downloadLambda",
                    "when": "false"
                },
                {
                    "command": "aws.invokeLambda",
                    "when": "false"
                },
                {
                    "command": "aws.copyLambdaUrl",
                    "when": "false"
                },
                {
                    "command": "aws.viewSchemaItem",
                    "when": "false"
                },
                {
                    "command": "aws.searchSchema",
                    "when": "false"
                },
                {
                    "command": "aws.searchSchemaPerRegistry",
                    "when": "false"
                },
                {
                    "command": "aws.refreshAwsExplorer",
                    "when": "false"
                },
                {
                    "command": "aws.cdk.refresh",
                    "when": "false"
                },
                {
                    "command": "aws.cdk.viewDocs",
                    "when": "false"
                },
                {
                    "command": "aws.appBuilder.refresh",
                    "when": "false"
                },
                {
                    "command": "aws.appBuilderForFileExplorer.refresh",
                    "when": "false"
                },
                {
                    "command": "aws.appBuilder.viewDocs",
                    "when": "false"
                },
                {
                    "command": "aws.ssmDocument.openLocalDocument",
                    "when": "false"
                },
                {
                    "command": "aws.ssmDocument.openLocalDocumentJson",
                    "when": "false"
                },
                {
                    "command": "aws.ssmDocument.openLocalDocumentYaml",
                    "when": "false"
                },
                {
                    "command": "aws.ssmDocument.deleteDocument",
                    "when": "false"
                },
                {
                    "command": "aws.ssmDocument.updateDocumentVersion",
                    "when": "false"
                },
                {
                    "command": "aws.copyLogResource",
                    "when": "resourceScheme == aws-cwl"
                },
                {
                    "command": "aws.saveCurrentLogDataContent",
                    "when": "resourceScheme == aws-cwl"
                },
                {
                    "command": "aws.s3.editFile",
                    "when": "resourceScheme == s3-readonly"
                },
                {
                    "command": "aws.cwl.viewLogStream",
                    "when": "false"
                },
                {
                    "command": "aws.cwl.changeFilterPattern",
                    "when": "false"
                },
                {
                    "command": "aws.cwl.changeTimeFilter",
                    "when": "false"
                },
                {
                    "command": "aws.ecr.deleteRepository",
                    "when": "false"
                },
                {
                    "command": "aws.ecr.copyTagUri",
                    "when": "false"
                },
                {
                    "command": "aws.ecr.copyRepositoryUri",
                    "when": "false"
                },
                {
                    "command": "aws.ecr.deleteTag",
                    "when": "false"
                },
                {
                    "command": "aws.iot.createThing",
                    "when": "false"
                },
                {
                    "command": "aws.iot.deleteThing",
                    "when": "false"
                },
                {
                    "command": "aws.iot.createCert",
                    "when": "false"
                },
                {
                    "command": "aws.iot.deleteCert",
                    "when": "false"
                },
                {
                    "command": "aws.iot.attachCert",
                    "when": "false"
                },
                {
                    "command": "aws.iot.attachPolicy",
                    "when": "false"
                },
                {
                    "command": "aws.iot.activateCert",
                    "when": "false"
                },
                {
                    "command": "aws.iot.deactivateCert",
                    "when": "false"
                },
                {
                    "command": "aws.iot.revokeCert",
                    "when": "false"
                },
                {
                    "command": "aws.iot.createPolicy",
                    "when": "false"
                },
                {
                    "command": "aws.iot.deletePolicy",
                    "when": "false"
                },
                {
                    "command": "aws.iot.createPolicyVersion",
                    "when": "false"
                },
                {
                    "command": "aws.iot.deletePolicyVersion",
                    "when": "false"
                },
                {
                    "command": "aws.iot.detachCert",
                    "when": "false"
                },
                {
                    "command": "aws.iot.detachPolicy",
                    "when": "false"
                },
                {
                    "command": "aws.iot.viewPolicyVersion",
                    "when": "false"
                },
                {
                    "command": "aws.iot.setDefaultPolicy",
                    "when": "false"
                },
                {
                    "command": "aws.iot.copyEndpoint",
                    "when": "false"
                },
                {
                    "command": "aws.deploySamApplication",
                    "when": "config.aws.samcli.legacyDeploy"
                },
                {
                    "command": "aws.redshift.editConnection",
                    "when": "false"
                },
                {
                    "command": "aws.redshift.deleteConnection",
                    "when": "false"
                },
                {
                    "command": "aws.samcli.sync",
                    "when": "!config.aws.samcli.legacyDeploy"
                },
                {
                    "command": "aws.appBuilder.build"
                },
                {
                    "command": "aws.s3.copyPath",
                    "when": "false"
                },
                {
                    "command": "aws.s3.createBucket",
                    "when": "false"
                },
                {
                    "command": "aws.s3.createFolder",
                    "when": "false"
                },
                {
                    "command": "aws.s3.deleteBucket",
                    "when": "false"
                },
                {
                    "command": "aws.s3.deleteFile",
                    "when": "false"
                },
                {
                    "command": "aws.s3.downloadFileAs",
                    "when": "false"
                },
                {
                    "command": "aws.s3.openFile",
                    "when": "false"
                },
                {
                    "command": "aws.s3.editFile",
                    "when": "false"
                },
                {
                    "command": "aws.s3.uploadFileToParent",
                    "when": "false"
                },
                {
                    "command": "aws.apprunner.startDeployment",
                    "when": "false"
                },
                {
                    "command": "aws.apprunner.createService",
                    "when": "false"
                },
                {
                    "command": "aws.apprunner.pauseService",
                    "when": "false"
                },
                {
                    "command": "aws.apprunner.resumeService",
                    "when": "false"
                },
                {
                    "command": "aws.apprunner.copyServiceUrl",
                    "when": "false"
                },
                {
                    "command": "aws.apprunner.open",
                    "when": "false"
                },
                {
                    "command": "aws.apprunner.deleteService",
                    "when": "false"
                },
                {
                    "command": "aws.apprunner.createServiceFromEcr",
                    "when": "false"
                },
                {
                    "command": "aws.resources.copyIdentifier",
                    "when": "false"
                },
                {
                    "command": "aws.resources.openResourcePreview",
                    "when": "false"
                },
                {
                    "command": "aws.resources.createResource",
                    "when": "false"
                },
                {
                    "command": "aws.resources.deleteResource",
                    "when": "false"
                },
                {
                    "command": "aws.resources.updateResource",
                    "when": "false"
                },
                {
                    "command": "aws.resources.updateResourceInline",
                    "when": "false"
                },
                {
                    "command": "aws.resources.saveResource",
                    "when": "false"
                },
                {
                    "command": "aws.resources.closeResource",
                    "when": "false"
                },
                {
                    "command": "aws.resources.viewDocs",
                    "when": "false"
                },
                {
                    "command": "aws.ecs.runCommandInContainer",
                    "when": "false"
                },
                {
                    "command": "aws.ecs.openTaskInTerminal",
                    "when": "false"
                },
                {
                    "command": "aws.ecs.enableEcsExec",
                    "when": "false"
                },
                {
                    "command": "aws.ecs.disableEcsExec",
                    "when": "false"
                },
                {
                    "command": "aws.ecs.viewDocumentation",
                    "when": "false"
                },
                {
                    "command": "aws.renderStateMachineGraph",
                    "when": "false"
                },
                {
                    "command": "aws.toolkit.auth.addConnection",
                    "when": "false"
                },
                {
                    "command": "aws.toolkit.auth.switchConnections",
                    "when": "false"
                },
                {
                    "command": "aws.toolkit.auth.help",
                    "when": "false"
                },
                {
                    "command": "aws.toolkit.auth.manageConnections"
                },
                {
                    "command": "aws.ec2.openRemoteConnection",
                    "when": "aws.isDevMode"
                },
                {
                    "command": "aws.ec2.openTerminal",
                    "when": "aws.isDevMode"
                },
                {
                    "command": "aws.ec2.startInstance",
                    "when": "aws.isDevMode"
                },
                {
                    "command": "aws.ec2.stopInstance",
                    "when": "aws.isDevMode"
                },
                {
                    "command": "aws.ec2.rebootInstance",
                    "when": "aws.isDevMode"
                },
                {
                    "command": "aws.dev.openMenu",
                    "when": "aws.isDevMode || isCloud9"
                },
                {
                    "command": "aws.openInApplicationComposer",
                    "when": "false"
                },
                {
                    "command": "aws.toolkit.amazonq.learnMore",
                    "when": "false"
                },
                {
                    "command": "aws.toolkit.amazonq.extensionpage",
                    "when": "false"
                },
                {
                    "command": "aws.newThreatComposerFile",
                    "when": "false"
                }
            ],
            "editor/title": [
                {
                    "command": "aws.previewStateMachine",
                    "when": "editorLangId == asl || editorLangId == asl-yaml",
                    "group": "navigation"
                },
                {
                    "command": "aws.saveCurrentLogDataContent",
                    "when": "resourceScheme == aws-cwl",
                    "group": "navigation"
                },
                {
                    "command": "aws.cwl.changeFilterPattern",
                    "when": "resourceScheme == aws-cwl",
                    "group": "navigation"
                },
                {
                    "command": "aws.cwl.changeTimeFilter",
                    "when": "resourceScheme == aws-cwl",
                    "group": "navigation"
                },
                {
                    "command": "aws.s3.editFile",
                    "when": "resourceScheme == s3-readonly",
                    "group": "navigation"
                },
                {
                    "command": "aws.ssmDocument.publishDocument",
                    "when": "editorLangId =~ /^(ssm-yaml|ssm-json)$/",
                    "group": "navigation"
                },
                {
                    "command": "aws.resources.updateResourceInline",
                    "when": "resourceScheme == awsResource && !isCloud9 && config.aws.experiments.jsonResourceModification",
                    "group": "navigation"
                },
                {
                    "command": "aws.resources.closeResource",
                    "when": "resourcePath =~ /^.+(awsResource.json)$/",
                    "group": "navigation"
                },
                {
                    "command": "aws.resources.saveResource",
                    "when": "resourcePath =~ /^.+(awsResource.json)$/",
                    "group": "navigation"
                },
                {
                    "command": "aws.openInApplicationComposer",
                    "when": "(editorLangId == json && !(resourceFilename =~ /^.*\\.tc\\.json$/)) || editorLangId == yaml || resourceFilename =~ /^.*\\.(template)$/",
                    "group": "navigation"
                }
            ],
            "editor/title/context": [
                {
                    "command": "aws.copyLogResource",
                    "when": "resourceScheme == aws-cwl",
                    "group": "1_cutcopypaste@1"
                }
            ],
            "view/title": [
                {
                    "command": "aws.toolkit.submitFeedback",
                    "when": "view == aws.explorer && !aws.isWebExtHost",
                    "group": "navigation@6"
                },
                {
                    "command": "aws.refreshAwsExplorer",
                    "when": "view == aws.explorer",
                    "group": "navigation@5"
                },
                {
                    "command": "aws.cdk.refresh",
                    "when": "view == aws.cdk",
                    "group": "navigation@1"
                },
                {
                    "command": "aws.appBuilder.refresh",
                    "when": "view == aws.appBuilder",
                    "group": "navigation@1"
                },
                {
                    "command": "aws.appBuilderForFileExplorer.refresh",
                    "when": "view == aws.appBuilderForFileExplorer",
                    "group": "navigation@1"
                },
                {
                    "command": "aws.toolkit.login",
                    "when": "view == aws.explorer",
                    "group": "1_account@1"
                },
                {
                    "command": "aws.showRegion",
                    "when": "view == aws.explorer",
                    "group": "1_account@2"
                },
                {
                    "command": "aws.listCommands",
                    "when": "view == aws.explorer && !isCloud9",
                    "group": "1_account@3"
                },
                {
                    "command": "aws.lambda.createNewSamApp",
                    "when": "view == aws.explorer",
                    "group": "3_lambda@1"
                },
                {
                    "command": "aws.launchConfigForm",
                    "when": "view == aws.explorer",
                    "group": "3_lambda@2"
                },
                {
                    "command": "aws.deploySamApplication",
                    "when": "config.aws.samcli.legacyDeploy && view == aws.explorer",
                    "group": "3_lambda@3"
                },
                {
                    "command": "aws.samcli.sync",
                    "when": "!config.aws.samcli.legacyDeploy && view == aws.explorer",
                    "group": "3_lambda@3"
                },
                {
                    "submenu": "aws.toolkit.submenu.feedback",
                    "when": "view =~ /^aws\\./ && view != aws.AmazonQChatView && view != aws.amazonq.AmazonCommonAuth",
                    "group": "y_toolkitMeta@1"
                },
                {
                    "submenu": "aws.toolkit.submenu.help",
                    "when": "view =~ /^aws\\./ && view != aws.AmazonQChatView && view != aws.amazonq.AmazonCommonAuth",
                    "group": "y_toolkitMeta@2"
                },
                {
                    "command": "aws.codecatalyst.cloneRepo",
                    "when": "view == aws.codecatalyst && !isCloud9 && aws.codecatalyst.connected",
                    "group": "1_codeCatalyst@1"
                },
                {
                    "command": "aws.codecatalyst.createDevEnv",
                    "when": "view == aws.codecatalyst && !isCloud9 && aws.codecatalyst.connected",
                    "group": "1_codeCatalyst@1"
                },
                {
                    "command": "aws.codecatalyst.listCommands",
                    "when": "view == aws.codecatalyst && !isCloud9 && aws.codecatalyst.connected",
                    "group": "1_codeCatalyst@1"
                },
                {
                    "command": "aws.codecatalyst.openDevEnv",
                    "when": "view == aws.codecatalyst && !isCloud9 && aws.codecatalyst.connected",
                    "group": "1_codeCatalyst@1"
                },
                {
                    "command": "aws.codecatalyst.manageConnections",
                    "when": "view == aws.codecatalyst && !isCloud9 && !aws.codecatalyst.connected",
                    "group": "2_codeCatalyst@1"
                },
                {
                    "command": "aws.codecatalyst.signout",
                    "when": "view == aws.codecatalyst && !isCloud9 && aws.codecatalyst.connected",
                    "group": "2_codeCatalyst@1"
                }
            ],
            "explorer/context": [
                {
                    "command": "aws.deploySamApplication",
                    "when": "config.aws.samcli.legacyDeploy && isFileSystemResource && resourceFilename =~ /^template\\.(json|yml|yaml)$/",
                    "group": "z_aws@1"
                },
                {
                    "command": "aws.samcli.sync",
                    "when": "!config.aws.samcli.legacyDeploy && isFileSystemResource && resourceFilename =~ /^(template\\.(json|yml|yaml))|(samconfig\\.toml)$/",
                    "group": "z_aws@1"
                },
                {
                    "command": "aws.uploadLambda",
                    "when": "explorerResourceIsFolder || isFileSystemResource && resourceFilename =~ /^template\\.(json|yml|yaml)$/",
                    "group": "z_aws@3"
                },
                {
                    "command": "aws.openInApplicationComposer",
                    "when": "isFileSystemResource && !(resourceFilename =~ /^.*\\.tc\\.json$/) && resourceFilename =~ /^.*\\.(json|yml|yaml|template)$/",
                    "group": "z_aws@1"
                }
            ],
            "view/item/context": [
                {
                    "command": "aws.apig.invokeRemoteRestApi",
                    "when": "view == aws.explorer && viewItem =~ /^(awsApiGatewayNode)$/",
                    "group": "0@1"
                },
                {
                    "command": "aws.ec2.openTerminal",
                    "group": "0@1",
                    "when": "viewItem =~ /^(awsEc2(Parent|Running)Node)$/"
                },
                {
                    "command": "aws.ec2.openTerminal",
                    "group": "inline@1",
                    "when": "viewItem =~ /^(awsEc2(Parent|Running)Node)$/"
                },
                {
                    "command": "aws.ec2.openRemoteConnection",
                    "group": "0@1",
                    "when": "viewItem =~ /^(awsEc2(Parent|Running)Node)$/"
                },
                {
                    "command": "aws.ec2.openRemoteConnection",
                    "group": "inline@1",
                    "when": "viewItem =~ /^(awsEc2(Parent|Running)Node)$/"
                },
                {
                    "command": "aws.ec2.startInstance",
                    "group": "0@1",
                    "when": "viewItem == awsEc2StoppedNode"
                },
                {
                    "command": "aws.ec2.startInstance",
                    "group": "inline@1",
                    "when": "viewItem == awsEc2StoppedNode"
                },
                {
                    "command": "aws.ec2.stopInstance",
                    "group": "0@1",
                    "when": "viewItem == awsEc2RunningNode"
                },
                {
                    "command": "aws.ec2.stopInstance",
                    "group": "inline@1",
                    "when": "viewItem == awsEc2RunningNode"
                },
                {
                    "command": "aws.ec2.rebootInstance",
                    "group": "0@1",
                    "when": "viewItem == awsEc2RunningNode"
                },
                {
                    "command": "aws.ec2.rebootInstance",
                    "group": "inline@1",
                    "when": "viewItem == awsEc2RunningNode"
                },
                {
                    "command": "aws.ecr.createRepository",
                    "when": "view == aws.explorer && viewItem == awsEcrNode",
                    "group": "inline@1"
                },
                {
                    "command": "aws.iot.createThing",
                    "when": "view == aws.explorer && viewItem == awsIotThingsNode",
                    "group": "inline@1"
                },
                {
                    "command": "aws.iot.createCert",
                    "when": "view == aws.explorer && viewItem == awsIotCertsNode",
                    "group": "inline@1"
                },
                {
                    "command": "aws.iot.createPolicy",
                    "when": "view == aws.explorer && viewItem == awsIotPoliciesNode",
                    "group": "inline@1"
                },
                {
                    "command": "aws.iot.attachCert",
                    "when": "view == aws.explorer && viewItem == awsIotThingNode",
                    "group": "inline@1"
                },
                {
                    "command": "aws.iot.attachPolicy",
                    "when": "view == aws.explorer && viewItem =~ /^awsIotCertificateNode.(Things|Policies)/",
                    "group": "inline@1"
                },
                {
                    "command": "aws.redshift.editConnection",
                    "when": "view == aws.explorer && viewItem == awsRedshiftWarehouseNode",
                    "group": "0@1"
                },
                {
                    "command": "aws.redshift.deleteConnection",
                    "when": "view == aws.explorer && viewItem == awsRedshiftWarehouseNode",
                    "group": "0@2"
                },
                {
                    "command": "aws.s3.openFile",
                    "when": "view == aws.explorer && viewItem == awsS3FileNode && !isCloud9",
                    "group": "0@1"
                },
                {
                    "command": "aws.s3.editFile",
                    "when": "view == aws.explorer && viewItem == awsS3FileNode && !isCloud9",
                    "group": "inline@1"
                },
                {
                    "command": "aws.s3.downloadFileAs",
                    "when": "view == aws.explorer && viewItem == awsS3FileNode",
                    "group": "inline@2"
                },
                {
                    "command": "aws.s3.createBucket",
                    "when": "view == aws.explorer && viewItem == awsS3Node",
                    "group": "inline@1"
                },
                {
                    "command": "aws.s3.createFolder",
                    "when": "view == aws.explorer && viewItem =~ /^(awsS3BucketNode|awsS3FolderNode)$/",
                    "group": "inline@1"
                },
                {
                    "command": "aws.ssmDocument.openLocalDocument",
                    "when": "view == aws.explorer && viewItem =~ /^(awsDocumentItemNode|awsDocumentItemNodeWriteable)$/",
                    "group": "inline@1"
                },
                {
                    "command": "aws.s3.uploadFile",
                    "when": "view == aws.explorer && viewItem =~ /^(awsS3BucketNode|awsS3FolderNode)$/",
                    "group": "inline@2"
                },
                {
                    "command": "aws.showRegion",
                    "when": "view == aws.explorer && viewItem == awsRegionNode",
                    "group": "0@1"
                },
                {
                    "command": "aws.lambda.createNewSamApp",
                    "when": "view == aws.explorer && viewItem == awsLambdaNode || viewItem == awsRegionNode",
                    "group": "1@1"
                },
                {
                    "command": "aws.launchConfigForm",
                    "when": "view == aws.explorer && viewItem == awsLambdaNode || viewItem == awsRegionNode || viewItem == awsCloudFormationRootNode",
                    "group": "1@1"
                },
                {
                    "command": "aws.deploySamApplication",
                    "when": "config.aws.samcli.legacyDeploy && view == aws.explorer && viewItem =~ /^(awsLambdaNode|awsRegionNode|awsCloudFormationRootNode)$/",
                    "group": "1@2"
                },
                {
                    "command": "aws.samcli.sync",
                    "when": "!config.aws.samcli.legacyDeploy && view == aws.explorer && viewItem =~ /^(awsLambdaNode|awsRegionNode|awsCloudFormationRootNode)$/",
                    "group": "1@2"
                },
                {
                    "command": "aws.ec2.copyInstanceId",
                    "when": "view == aws.explorer && viewItem =~ /^(awsEc2(Parent|Running|Stopped)Node)$/",
                    "group": "2@0"
                },
                {
                    "command": "aws.ecr.copyTagUri",
                    "when": "view == aws.explorer && viewItem == awsEcrTagNode",
                    "group": "2@1"
                },
                {
                    "command": "aws.ecr.deleteTag",
                    "when": "view == aws.explorer && viewItem == awsEcrTagNode",
                    "group": "3@1"
                },
                {
                    "command": "aws.ecr.copyRepositoryUri",
                    "when": "view == aws.explorer && viewItem == awsEcrRepositoryNode",
                    "group": "2@1"
                },
                {
                    "command": "aws.ecr.createRepository",
                    "when": "view == aws.explorer && viewItem == awsEcrNode",
                    "group": "0@1"
                },
                {
                    "command": "aws.ecr.deleteRepository",
                    "when": "view == aws.explorer && viewItem == awsEcrRepositoryNode",
                    "group": "3@1"
                },
                {
                    "command": "aws.invokeLambda",
                    "when": "view == aws.explorer && viewItem =~ /^(awsRegionFunctionNode|awsRegionFunctionNodeDownloadable|awsCloudFormationFunctionNode)$/ || viewItem == awsAppBuilderDeployedNode",
                    "group": "0@1"
                },
                {
                    "command": "aws.downloadLambda",
                    "when": "view == aws.explorer && viewItem =~ /^(awsRegionFunctionNode|awsRegionFunctionNodeDownloadable)$/ || viewItem == awsAppBuilderDeployedNode",
                    "group": "0@2"
                },
                {
                    "command": "aws.uploadLambda",
                    "when": "view == aws.explorer && viewItem =~ /^(awsRegionFunctionNode|awsRegionFunctionNodeDownloadable)$/ || viewItem == awsAppBuilderDeployedNode",
                    "group": "1@1"
                },
                {
                    "command": "aws.deleteLambda",
                    "when": "view == aws.explorer && viewItem =~ /^(awsRegionFunctionNode|awsRegionFunctionNodeDownloadable)$/ || viewItem == awsAppBuilderDeployedNode",
                    "group": "4@1"
                },
                {
                    "command": "aws.copyLambdaUrl",
                    "when": "view == aws.explorer && viewItem =~ /^(awsRegionFunctionNode|awsRegionFunctionNodeDownloadable)$/ || viewItem == awsAppBuilderDeployedNode",
                    "group": "2@0"
                },
                {
                    "command": "aws.deleteCloudFormation",
                    "when": "view == aws.explorer && viewItem == awsCloudFormationNode",
                    "group": "3@5"
                },
                {
                    "command": "aws.searchSchema",
                    "when": "view == aws.explorer && viewItem == awsSchemasNode",
                    "group": "0@1"
                },
                {
                    "command": "aws.searchSchemaPerRegistry",
                    "when": "view == aws.explorer && viewItem == awsRegistryItemNode",
                    "group": "0@1"
                },
                {
                    "command": "aws.viewSchemaItem",
                    "when": "view == aws.explorer && viewItem == awsSchemaItemNode",
                    "group": "0@1"
                },
                {
                    "command": "aws.stepfunctions.createStateMachineFromTemplate",
                    "when": "view == aws.explorer && viewItem == awsStepFunctionsNode",
                    "group": "0@1"
                },
                {
                    "command": "aws.downloadStateMachineDefinition",
                    "when": "view == aws.explorer && viewItem == awsStateMachineNode",
                    "group": "0@1"
                },
                {
                    "command": "aws.renderStateMachineGraph",
                    "when": "view == aws.explorer && viewItem == awsStateMachineNode",
                    "group": "0@2"
                },
                {
                    "command": "aws.cdk.renderStateMachineGraph",
                    "when": "viewItem == awsCdkStateMachineNode",
                    "group": "inline@1"
                },
                {
                    "command": "aws.cdk.renderStateMachineGraph",
                    "when": "viewItem == awsCdkStateMachineNode",
                    "group": "0@1"
                },
                {
                    "command": "aws.executeStateMachine",
                    "when": "view == aws.explorer && viewItem == awsStateMachineNode",
                    "group": "0@3"
                },
                {
                    "command": "aws.iot.createThing",
                    "when": "view == aws.explorer && viewItem == awsIotThingsNode",
                    "group": "0@1"
                },
                {
                    "command": "aws.iot.createCert",
                    "when": "view == aws.explorer && viewItem == awsIotCertsNode",
                    "group": "0@1"
                },
                {
                    "command": "aws.iot.createPolicy",
                    "when": "view == aws.explorer && viewItem == awsIotPoliciesNode",
                    "group": "0@1"
                },
                {
                    "command": "aws.iot.createPolicyVersion",
                    "when": "view == aws.explorer && viewItem == awsIotPolicyNode.WithVersions",
                    "group": "0@1"
                },
                {
                    "command": "aws.iot.viewPolicyVersion",
                    "when": "view == aws.explorer && viewItem =~ /^awsIotPolicyVersionNode./",
                    "group": "0@1"
                },
                {
                    "command": "aws.iot.attachCert",
                    "when": "view == aws.explorer && viewItem == awsIotThingNode",
                    "group": "0@1"
                },
                {
                    "command": "aws.iot.attachPolicy",
                    "when": "view == aws.explorer && viewItem =~ /^awsIotCertificateNode.(Things|Policies)/",
                    "group": "0@1"
                },
                {
                    "command": "aws.s3.createBucket",
                    "when": "view == aws.explorer && viewItem == awsS3Node",
                    "group": "0@1"
                },
                {
                    "command": "aws.s3.downloadFileAs",
                    "when": "view == aws.explorer && viewItem == awsS3FileNode",
                    "group": "0@1"
                },
                {
                    "command": "aws.s3.uploadFile",
                    "when": "view == aws.explorer && viewItem =~ /^(awsS3BucketNode|awsS3FolderNode)$/",
                    "group": "0@1"
                },
                {
                    "command": "aws.s3.uploadFileToParent",
                    "when": "view == aws.explorer && viewItem == awsS3FileNode",
                    "group": "1@1"
                },
                {
                    "command": "aws.s3.createFolder",
                    "when": "view == aws.explorer && viewItem =~ /^(awsS3BucketNode|awsS3FolderNode)$/",
                    "group": "1@1"
                },
                {
                    "command": "aws.iot.deactivateCert",
                    "when": "view == aws.explorer && viewItem =~ /^awsIotCertificateNode.(Things|Policies).ACTIVE$/",
                    "group": "1@1"
                },
                {
                    "command": "aws.iot.activateCert",
                    "when": "view == aws.explorer && viewItem =~ /^awsIotCertificateNode.(Things|Policies).INACTIVE$/",
                    "group": "1@1"
                },
                {
                    "command": "aws.iot.revokeCert",
                    "when": "view == aws.explorer && viewItem =~ /^awsIotCertificateNode.(Things|Policies).(ACTIVE|INACTIVE)$/",
                    "group": "1@2"
                },
                {
                    "command": "aws.iot.setDefaultPolicy",
                    "when": "view == aws.explorer && viewItem == awsIotPolicyVersionNode.NONDEFAULT",
                    "group": "1@1"
                },
                {
                    "command": "aws.iot.copyEndpoint",
                    "when": "view == aws.explorer && viewItem == awsIotNode",
                    "group": "2@1"
                },
                {
                    "command": "aws.copyName",
                    "when": "view == aws.explorer && viewItem =~ /^(awsRegionFunctionNode|awsRegionFunctionNodeDownloadable|awsCloudFormationFunctionNode|awsStateMachineNode|awsCloudFormationNode|awsS3BucketNode|awsS3FolderNode|awsS3FileNode|awsApiGatewayNode|awsIotThingNode)$|^(awsAppRunnerServiceNode|awsIotCertificateNode|awsIotPolicyNode|awsIotPolicyVersionNode|(awsEc2(Running|Pending|Stopped)Node))/",
                    "group": "2@1"
                },
                {
                    "command": "aws.copyArn",
                    "when": "view == aws.explorer && viewItem =~ /^(awsRegionFunctionNode|awsRegionFunctionNodeDownloadable|awsCloudFormationFunctionNode|awsStateMachineNode|awsCloudFormationNode|awsCloudWatchLogNode|awsS3BucketNode|awsS3FolderNode|awsS3FileNode|awsApiGatewayNode|awsEcrRepositoryNode|awsIotThingNode)$|^(awsAppRunnerServiceNode|awsEcsServiceNode|awsIotCertificateNode|awsIotPolicyNode|awsIotPolicyVersionNode|awsMdeInstanceNode|(awsEc2(Running|Pending|Stopped)Node))/",
                    "group": "2@2"
                },
                {
                    "command": "aws.cwl.searchLogGroup",
                    "group": "0@1",
                    "when": "view == aws.explorer && viewItem =~ /^awsCloudWatchLogNode|awsCloudWatchLogParentNode$/"
                },
                {
                    "command": "aws.cwl.searchLogGroup",
                    "group": "inline@1",
                    "when": "view == aws.explorer && viewItem =~ /^awsCloudWatchLogNode|awsCloudWatchLogParentNode$/"
                },
                {
                    "command": "aws.apig.copyUrl",
                    "when": "view == aws.explorer && viewItem =~ /^(awsApiGatewayNode)$/",
                    "group": "2@0"
                },
                {
                    "command": "aws.s3.copyPath",
                    "when": "view == aws.explorer && viewItem =~ /^(awsS3FolderNode|awsS3FileNode)$/",
                    "group": "2@3"
                },
                {
                    "command": "aws.s3.presignedURL",
                    "when": "view == aws.explorer && viewItem =~ /^(awsS3FileNode)$/",
                    "group": "2@4"
                },
                {
                    "command": "aws.iot.detachCert",
                    "when": "view == aws.explorer && viewItem =~ /^(awsIotCertificateNode.Things)/",
                    "group": "3@1"
                },
                {
                    "command": "aws.iot.detachPolicy",
                    "when": "view == aws.explorer && viewItem == awsIotPolicyNode.Certificates",
                    "group": "3@1"
                },
                {
                    "command": "aws.iot.deleteThing",
                    "when": "view == aws.explorer && viewItem == awsIotThingNode",
                    "group": "3@1"
                },
                {
                    "command": "aws.iot.deleteCert",
                    "when": "view == aws.explorer && viewItem =~ /^awsIotCertificateNode.Policies/",
                    "group": "3@1"
                },
                {
                    "command": "aws.iot.deletePolicy",
                    "when": "view == aws.explorer && viewItem == awsIotPolicyNode.WithVersions",
                    "group": "3@1"
                },
                {
                    "command": "aws.iot.deletePolicyVersion",
                    "when": "view == aws.explorer && viewItem == awsIotPolicyVersionNode.NONDEFAULT",
                    "group": "3@1"
                },
                {
                    "command": "aws.s3.deleteBucket",
                    "when": "view == aws.explorer && viewItem == awsS3BucketNode",
                    "group": "3@1"
                },
                {
                    "command": "aws.s3.deleteFile",
                    "when": "view == aws.explorer && viewItem == awsS3FileNode",
                    "group": "3@1"
                },
                {
                    "command": "aws.downloadSchemaItemCode",
                    "when": "view == aws.explorer && viewItem == awsSchemaItemNode",
                    "group": "1@1"
                },
                {
                    "command": "aws.cwl.viewLogStream",
                    "group": "0@1",
                    "when": "view == aws.explorer && viewItem == awsCloudWatchLogNode"
                },
                {
                    "command": "aws.ssmDocument.openLocalDocumentYaml",
                    "group": "0@1",
                    "when": "view == aws.explorer && viewItem =~ /^(awsDocumentItemNode|awsDocumentItemNodeWriteable)$/"
                },
                {
                    "command": "aws.ssmDocument.openLocalDocumentJson",
                    "group": "0@2",
                    "when": "view == aws.explorer && viewItem =~ /^(awsDocumentItemNode|awsDocumentItemNodeWriteable)$/"
                },
                {
                    "command": "aws.ssmDocument.updateDocumentVersion",
                    "group": "2@1",
                    "when": "view == aws.explorer && viewItem == awsDocumentItemNodeWriteable"
                },
                {
                    "command": "aws.ssmDocument.deleteDocument",
                    "group": "3@2",
                    "when": "view == aws.explorer && viewItem == awsDocumentItemNodeWriteable"
                },
                {
                    "command": "aws.ecs.runCommandInContainer",
                    "group": "0@1",
                    "when": "view == aws.explorer && viewItem =~ /^(awsEcsContainerNodeExec)(.*)$/"
                },
                {
                    "command": "aws.ecs.openTaskInTerminal",
                    "group": "0@2",
                    "when": "view == aws.explorer && viewItem =~ /^(awsEcsContainerNodeExec)(.*)$/ && !isCloud9"
                },
                {
                    "command": "aws.ecs.enableEcsExec",
                    "group": "0@2",
                    "when": "view == aws.explorer && viewItem == awsEcsServiceNode.DISABLED"
                },
                {
                    "command": "aws.ecs.disableEcsExec",
                    "group": "0@2",
                    "when": "view == aws.explorer && viewItem == awsEcsServiceNode.ENABLED"
                },
                {
                    "command": "aws.ecs.viewDocumentation",
                    "group": "1@3",
                    "when": "view == aws.explorer && viewItem =~ /^(awsEcsClusterNode|awsEcsContainerNode)$|^awsEcsServiceNode/"
                },
                {
                    "command": "aws.resources.configure",
                    "when": "view == aws.explorer && viewItem == resourcesRootNode",
                    "group": "1@1"
                },
                {
                    "command": "aws.resources.configure",
                    "when": "view == aws.explorer && viewItem == resourcesRootNode",
                    "group": "inline@1"
                },
                {
                    "command": "aws.resources.openResourcePreview",
                    "when": "view == aws.explorer && viewItem =~ /^(.*)(ResourceNode)$/",
                    "group": "1@1"
                },
                {
                    "command": "aws.resources.copyIdentifier",
                    "when": "view == aws.explorer && viewItem =~ /^(.*)(ResourceNode)$/",
                    "group": "1@1"
                },
                {
                    "command": "aws.resources.viewDocs",
                    "when": "view == aws.explorer && viewItem =~ /^(.*)(Documented)(.*)(ResourceTypeNode)$/",
                    "group": "1@1"
                },
                {
                    "command": "aws.resources.createResource",
                    "when": "view == aws.explorer && viewItem =~ /^(.*)(Creatable)(.*)(ResourceTypeNode)$/ && !isCloud9 && config.aws.experiments.jsonResourceModification",
                    "group": "2@1"
                },
                {
                    "command": "aws.resources.createResource",
                    "when": "view == aws.explorer && viewItem =~ /^(.*)(Creatable)(.*)(ResourceTypeNode)$/ && !isCloud9 && config.aws.experiments.jsonResourceModification",
                    "group": "inline@1"
                },
                {
                    "command": "aws.resources.updateResource",
                    "when": "view == aws.explorer && viewItem =~ /^(.*)(Updatable)(.*)(ResourceNode)$/ && !isCloud9 && config.aws.experiments.jsonResourceModification",
                    "group": "2@1"
                },
                {
                    "command": "aws.resources.deleteResource",
                    "when": "view == aws.explorer && viewItem =~ /^(.*)(Deletable)(.*)(ResourceNode)$/ && !isCloud9 && config.aws.experiments.jsonResourceModification",
                    "group": "2@2"
                },
                {
                    "command": "aws.apprunner.createServiceFromEcr",
                    "group": "0@2",
                    "when": "view == aws.explorer && viewItem =~ /awsEcrTagNode|awsEcrRepositoryNode/"
                },
                {
                    "command": "aws.apprunner.startDeployment",
                    "group": "0@1",
                    "when": "view == aws.explorer && viewItem == awsAppRunnerServiceNode.RUNNING"
                },
                {
                    "command": "aws.apprunner.createService",
                    "group": "0@2",
                    "when": "view == aws.explorer && viewItem == awsAppRunnerNode"
                },
                {
                    "command": "aws.apprunner.pauseService",
                    "group": "0@3",
                    "when": "view == aws.explorer && viewItem == awsAppRunnerServiceNode.RUNNING"
                },
                {
                    "command": "aws.apprunner.resumeService",
                    "group": "0@3",
                    "when": "view == aws.explorer && viewItem == awsAppRunnerServiceNode.PAUSED"
                },
                {
                    "command": "aws.apprunner.copyServiceUrl",
                    "group": "1@1",
                    "when": "view == aws.explorer && viewItem == awsAppRunnerServiceNode.RUNNING"
                },
                {
                    "command": "aws.apprunner.open",
                    "group": "1@2",
                    "when": "view == aws.explorer && viewItem == awsAppRunnerServiceNode.RUNNING"
                },
                {
                    "command": "aws.apprunner.deleteService",
                    "group": "3@1",
                    "when": "view == aws.explorer && viewItem =~ /awsAppRunnerServiceNode.[RUNNING|PAUSED|CREATE_FAILED]/"
                },
                {
                    "command": "aws.cloudFormation.newTemplate",
                    "group": "0@1",
                    "when": "view == aws.explorer && viewItem == awsCloudFormationRootNode"
                },
                {
                    "command": "aws.sam.newTemplate",
                    "group": "0@2",
                    "when": "view == aws.explorer && viewItem == awsCloudFormationRootNode"
                },
                {
                    "command": "aws.appBuilder.viewDocs",
                    "when": "viewItem == awsAppBuilderRootNode",
                    "group": "0@2"
                },
                {
                    "command": "aws.cdk.viewDocs",
                    "when": "viewItem == awsCdkRootNode",
                    "group": "0@2"
                },
                {
                    "command": "aws.toolkit.auth.addConnection",
                    "when": "viewItem == awsAuthNode",
                    "group": "0@1"
                },
                {
                    "command": "aws.toolkit.auth.switchConnections",
                    "when": "viewItem == awsAuthNode",
                    "group": "0@2"
                },
                {
                    "command": "aws.toolkit.auth.signout",
                    "when": "viewItem == awsAuthNode && !isCloud9",
                    "group": "0@3"
                },
                {
                    "command": "aws.toolkit.auth.help",
                    "when": "viewItem == awsAuthNode",
                    "group": "inline@1"
                },
                {
                    "command": "aws.openInApplicationComposer",
                    "when": "viewItem == awsAppBuilderAppNode",
                    "group": "inline@2"
                },
                {
                    "command": "aws.launchConfigForm",
                    "when": "viewItem == awsAppBuilderResourceNode.function",
                    "group": "inline@1"
                },
                {
                    "command": "aws.appBuilder.deploy",
                    "when": "viewItem == awsAppBuilderAppNode",
                    "group": "inline@4"
                },
                {
                    "command": "aws.appBuilder.build",
                    "when": "viewItem == awsAppBuilderAppNode",
                    "group": "inline@3"
                },
                {
                    "command": "aws.appBuilder.openTemplate",
                    "when": "viewItem == awsAppBuilderAppNode",
                    "group": "inline@1"
                },
                {
                    "command": "aws.appBuilder.openHandler",
                    "when": "viewItem == awsAppBuilderResourceNode.function",
                    "group": "inline@1"
                },
                {
                    "submenu": "aws.toolkit.auth",
                    "when": "viewItem == awsAuthNode",
                    "group": "inline@2"
                },
                {
                    "submenu": "aws.codecatalyst.submenu",
                    "when": "viewItem =~ /^awsCodeCatalystNode/",
                    "group": "inline@1"
                },
                {
                    "command": "aws.codecatalyst.manageConnections",
                    "when": "viewItem =~ /^awsCodeCatalystNode/",
                    "group": "0@1"
                },
                {
                    "command": "aws.codecatalyst.signout",
                    "when": "viewItem =~ /^awsCodeCatalystNode/&& !isCloud9 && aws.codecatalyst.connected",
                    "group": "0@2"
                },
                {
                    "command": "aws.appBuilder.build",
                    "when": "viewItem == awsAppBuilderAppNode",
                    "group": "0@1"
                },
                {
                    "command": "aws.appBuilder.openHandler",
                    "when": "viewItem == awsAppBuilderResourceNode.function",
                    "group": "1@1"
                },
                {
                    "command": "aws.launchConfigForm",
                    "when": "viewItem == awsAppBuilderAppNode || viewItem == awsAppBuilderResourceNode.function",
                    "group": "1@2"
                },
                {
                    "command": "aws.appBuilder.deploy",
                    "when": "viewItem == awsAppBuilderAppNode",
                    "group": "2@1"
                },
                {
                    "command": "aws.openInApplicationComposer",
                    "when": "viewItem == awsAppBuilderAppNode",
                    "group": "3@1"
                }
            ],
            "aws.toolkit.auth": [
                {
                    "command": "aws.toolkit.auth.manageConnections",
                    "group": "0@1"
                },
                {
                    "command": "aws.toolkit.auth.switchConnections",
                    "group": "0@2"
                },
                {
                    "command": "aws.toolkit.auth.signout",
                    "enablement": "!isCloud9",
                    "group": "0@3"
                }
            ],
            "aws.toolkit.submenu.feedback": [
                {
                    "command": "aws.toolkit.submitFeedback",
                    "when": "!aws.isWebExtHost",
                    "group": "1_feedback@1"
                },
                {
                    "command": "aws.toolkit.createIssueOnGitHub",
                    "group": "1_feedback@2"
                }
            ],
            "aws.toolkit.submenu.help": [
                {
                    "command": "aws.quickStart",
                    "when": "isCloud9",
                    "group": "1_help@1"
                },
                {
                    "command": "aws.toolkit.help",
                    "group": "1_help@2"
                },
                {
                    "command": "aws.toolkit.github",
                    "group": "1_help@3"
                },
                {
                    "command": "aws.toolkit.aboutExtension",
                    "group": "1_help@4"
                },
                {
                    "command": "aws.toolkit.viewLogs",
                    "group": "1_help@5"
                },
                {
                    "command": "aws.toolkit.walkthrough",
                    "group": "1_help@6"
                }
            ],
            "file/newFile": [
                {
                    "command": "aws.newThreatComposerFile"
                }
            ]
        },
        "commands": [
            {
                "command": "aws.accessanalyzer.iamPolicyChecks",
                "title": "%AWS.command.accessanalyzer.iamPolicyChecks%",
                "category": "%AWS.title%"
            },
            {
                "command": "aws.launchConfigForm",
                "title": "%AWS.command.launchConfigForm.title%",
                "category": "%AWS.title%",
                "icon": "$(play)",
                "cloud9": {
                    "cn": {
                        "category": "%AWS.title.cn%"
                    }
                }
            },
            {
                "command": "aws.apig.copyUrl",
                "title": "%AWS.command.apig.copyUrl%",
                "category": "%AWS.title%",
                "enablement": "isCloud9 || !aws.isWebExtHost",
                "cloud9": {
                    "cn": {
                        "category": "%AWS.title.cn%"
                    }
                }
            },
            {
                "command": "aws.apig.invokeRemoteRestApi",
                "title": "%AWS.command.apig.invokeRemoteRestApi%",
                "category": "%AWS.title%",
                "enablement": "isCloud9 || !aws.isWebExtHost",
                "cloud9": {
                    "cn": {
                        "category": "%AWS.title.cn%",
                        "title": "%AWS.command.apig.invokeRemoteRestApi.cn%"
                    }
                }
            },
            {
                "command": "aws.lambda.createNewSamApp",
                "title": "%AWS.command.createNewSamApp%",
                "category": "%AWS.title%",
                "enablement": "isCloud9 || !aws.isWebExtHost",
                "cloud9": {
                    "cn": {
                        "category": "%AWS.title.cn%"
                    }
                }
            },
            {
                "command": "aws.toolkit.login",
                "title": "%AWS.command.login%",
                "category": "%AWS.title%",
                "enablement": "isCloud9 || !aws.isWebExtHost",
                "cloud9": {
                    "cn": {
                        "title": "%AWS.command.login.cn%",
                        "category": "%AWS.title.cn%"
                    }
                }
            },
            {
                "command": "aws.toolkit.credentials.profile.create",
                "title": "%AWS.command.credentials.profile.create%",
                "category": "%AWS.title%",
                "cloud9": {
                    "cn": {
                        "category": "%AWS.title.cn%"
                    }
                }
            },
            {
                "command": "aws.toolkit.credentials.edit",
                "title": "%AWS.command.credentials.edit%",
                "category": "%AWS.title%",
                "cloud9": {
                    "cn": {
                        "category": "%AWS.title.cn%"
                    }
                }
            },
            {
                "command": "aws.codecatalyst.openOrg",
                "title": "%AWS.command.codecatalyst.openOrg%",
                "category": "AWS",
                "enablement": "isCloud9 || !aws.isWebExtHost"
            },
            {
                "command": "aws.codecatalyst.openProject",
                "title": "%AWS.command.codecatalyst.openProject%",
                "category": "AWS",
                "enablement": "isCloud9 || !aws.isWebExtHost"
            },
            {
                "command": "aws.codecatalyst.openRepo",
                "title": "%AWS.command.codecatalyst.openRepo%",
                "category": "AWS",
                "enablement": "isCloud9 || !aws.isWebExtHost"
            },
            {
                "command": "aws.codecatalyst.openDevEnv",
                "title": "%AWS.command.codecatalyst.openDevEnv%",
                "category": "AWS",
                "enablement": "!isCloud9 && !aws.isWebExtHost"
            },
            {
                "command": "aws.codecatalyst.listCommands",
                "title": "%AWS.command.codecatalyst.listCommands%",
                "category": "AWS",
                "enablement": "!isCloud9 && !aws.isWebExtHost"
            },
            {
                "command": "aws.codecatalyst.cloneRepo",
                "title": "%AWS.command.codecatalyst.cloneRepo%",
                "category": "AWS",
                "enablement": "!isCloud9 && !aws.isWebExtHost"
            },
            {
                "command": "aws.codecatalyst.createDevEnv",
                "title": "%AWS.command.codecatalyst.createDevEnv%",
                "category": "AWS",
                "enablement": "!isCloud9 && !aws.isWebExtHost"
            },
            {
                "command": "aws.codecatalyst.signout",
                "title": "%AWS.command.codecatalyst.signout%",
                "category": "AWS",
                "icon": "$(debug-disconnect)",
                "enablement": "isCloud9 || !aws.isWebExtHost"
            },
            {
                "command": "aws.toolkit.auth.addConnection",
                "title": "%AWS.command.auth.addConnection%",
                "category": "%AWS.title%"
            },
            {
                "command": "aws.toolkit.auth.manageConnections",
                "title": "%AWS.command.auth.showConnectionsPage%",
                "category": "%AWS.title%"
            },
            {
                "command": "aws.codecatalyst.manageConnections",
                "title": "%AWS.command.auth.showConnectionsPage%",
                "category": "%AWS.title%"
            },
            {
                "command": "aws.toolkit.auth.switchConnections",
                "title": "%AWS.command.auth.switchConnections%",
                "category": "%AWS.title%"
            },
            {
                "command": "aws.toolkit.auth.signout",
                "title": "%AWS.command.auth.signout%",
                "category": "%AWS.title%",
                "enablement": "!isCloud9"
            },
            {
                "command": "aws.toolkit.auth.help",
                "title": "%AWS.generic.viewDocs%",
                "category": "%AWS.title%",
                "icon": "$(question)"
            },
            {
                "command": "aws.toolkit.createIssueOnGitHub",
                "title": "%AWS.command.createIssueOnGitHub%",
                "category": "%AWS.title%",
                "cloud9": {
                    "cn": {
                        "category": "%AWS.title.cn%"
                    }
                }
            },
            {
                "command": "aws.ec2.openTerminal",
                "title": "%AWS.command.ec2.openTerminal%",
                "icon": "$(terminal-view-icon)",
                "category": "%AWS.title%",
                "enablement": "isCloud9 || !aws.isWebExtHost",
                "cloud9": {
                    "cn": {
                        "category": "%AWS.title.cn%"
                    }
                }
            },
            {
                "command": "aws.ec2.openRemoteConnection",
                "title": "%AWS.command.ec2.openRemoteConnection%",
                "icon": "$(remote-explorer)",
                "category": "%AWS.title%",
                "enablement": "isCloud9 || !aws.isWebExtHost",
                "cloud9": {
                    "cn": {
                        "category": "%AWS.title.cn%"
                    }
                }
            },
            {
                "command": "aws.ec2.startInstance",
                "title": "%AWS.command.ec2.startInstance%",
                "icon": "$(debug-start)",
                "category": "%AWS.title%",
                "enablement": "isCloud9 || !aws.isWebExtHost",
                "cloud9": {
                    "cn": {
                        "category": "%AWS.title.cn%"
                    }
                }
            },
            {
                "command": "aws.ec2.stopInstance",
                "title": "%AWS.command.ec2.stopInstance%",
                "icon": "$(debug-stop)",
                "category": "%AWS.title%",
                "enablement": "isCloud9 || !aws.isWebExtHost",
                "cloud9": {
                    "cn": {
                        "category": "%AWS.title.cn%"
                    }
                }
            },
            {
                "command": "aws.ec2.rebootInstance",
                "title": "%AWS.command.ec2.rebootInstance%",
                "icon": "$(debug-restart)",
                "category": "%AWS.title%",
                "enablement": "isCloud9 || !aws.isWebExtHost",
                "cloud9": {
                    "cn": {
                        "category": "%AWS.title.cn%"
                    }
                }
            },
            {
                "command": "aws.ec2.copyInstanceId",
                "title": "%AWS.command.ec2.copyInstanceId%",
                "category": "%AWS.title%",
                "enablement": "isCloud9 || !aws.isWebExtHost",
                "cloud9": {
                    "cn": {
                        "category": "%AWS.title.cn%"
                    }
                }
            },
            {
                "command": "aws.ecr.copyTagUri",
                "title": "%AWS.command.ecr.copyTagUri%",
                "category": "%AWS.title%",
                "enablement": "isCloud9 || !aws.isWebExtHost",
                "cloud9": {
                    "cn": {
                        "category": "%AWS.title.cn%"
                    }
                }
            },
            {
                "command": "aws.ecr.deleteTag",
                "title": "%AWS.command.ecr.deleteTag%",
                "category": "%AWS.title%",
                "enablement": "isCloud9 || !aws.isWebExtHost",
                "cloud9": {
                    "cn": {
                        "category": "%AWS.title.cn%"
                    }
                }
            },
            {
                "command": "aws.ecr.copyRepositoryUri",
                "title": "%AWS.command.ecr.copyRepositoryUri%",
                "category": "%AWS.title%",
                "enablement": "isCloud9 || !aws.isWebExtHost",
                "cloud9": {
                    "cn": {
                        "category": "%AWS.title.cn%"
                    }
                }
            },
            {
                "command": "aws.ecr.createRepository",
                "title": "%AWS.command.ecr.createRepository%",
                "category": "%AWS.title%",
                "enablement": "isCloud9 || !aws.isWebExtHost",
                "icon": "$(add)",
                "cloud9": {
                    "cn": {
                        "category": "%AWS.title.cn%"
                    }
                }
            },
            {
                "command": "aws.ecr.deleteRepository",
                "title": "%AWS.command.ecr.deleteRepository%",
                "category": "%AWS.title%",
                "enablement": "isCloud9 || !aws.isWebExtHost",
                "cloud9": {
                    "cn": {
                        "category": "%AWS.title.cn%"
                    }
                }
            },
            {
                "command": "aws.showRegion",
                "title": "%AWS.command.showRegion%",
                "category": "%AWS.title%",
                "enablement": "isCloud9 || !aws.isWebExtHost",
                "cloud9": {
                    "cn": {
                        "category": "%AWS.title.cn%"
                    }
                }
            },
            {
                "command": "aws.iot.createThing",
                "title": "%AWS.command.iot.createThing%",
                "category": "%AWS.title%",
                "enablement": "isCloud9 || !aws.isWebExtHost",
                "icon": "$(add)",
                "cloud9": {
                    "cn": {
                        "category": "%AWS.title.cn%"
                    }
                }
            },
            {
                "command": "aws.iot.deleteThing",
                "title": "%AWS.generic.promptDelete%",
                "category": "%AWS.title%",
                "enablement": "isCloud9 || !aws.isWebExtHost",
                "cloud9": {
                    "cn": {
                        "category": "%AWS.title.cn%"
                    }
                }
            },
            {
                "command": "aws.iot.createCert",
                "title": "%AWS.command.iot.createCert%",
                "category": "%AWS.title%",
                "enablement": "isCloud9 || !aws.isWebExtHost",
                "icon": "$(add)",
                "cloud9": {
                    "cn": {
                        "category": "%AWS.title.cn%"
                    }
                }
            },
            {
                "command": "aws.iot.deleteCert",
                "title": "%AWS.generic.promptDelete%",
                "category": "%AWS.title%",
                "enablement": "isCloud9 || !aws.isWebExtHost",
                "cloud9": {
                    "cn": {
                        "category": "%AWS.title.cn%"
                    }
                }
            },
            {
                "command": "aws.iot.attachCert",
                "title": "%AWS.command.iot.attachCert%",
                "category": "%AWS.title%",
                "enablement": "isCloud9 || !aws.isWebExtHost",
                "icon": "$(aws-generic-attach-file)",
                "cloud9": {
                    "cn": {
                        "category": "%AWS.title.cn%"
                    }
                }
            },
            {
                "command": "aws.iot.attachPolicy",
                "title": "%AWS.command.iot.attachPolicy%",
                "category": "%AWS.title%",
                "enablement": "isCloud9 || !aws.isWebExtHost",
                "icon": "$(aws-generic-attach-file)",
                "cloud9": {
                    "cn": {
                        "category": "%AWS.title.cn%"
                    }
                }
            },
            {
                "command": "aws.iot.activateCert",
                "title": "%AWS.command.iot.activateCert%",
                "category": "%AWS.title%",
                "enablement": "isCloud9 || !aws.isWebExtHost",
                "cloud9": {
                    "cn": {
                        "category": "%AWS.title.cn%"
                    }
                }
            },
            {
                "command": "aws.iot.deactivateCert",
                "title": "%AWS.command.iot.deactivateCert%",
                "category": "%AWS.title%",
                "enablement": "isCloud9 || !aws.isWebExtHost",
                "cloud9": {
                    "cn": {
                        "category": "%AWS.title.cn%"
                    }
                }
            },
            {
                "command": "aws.iot.revokeCert",
                "title": "%AWS.command.iot.revokeCert%",
                "category": "%AWS.title%",
                "enablement": "isCloud9 || !aws.isWebExtHost",
                "cloud9": {
                    "cn": {
                        "category": "%AWS.title.cn%"
                    }
                }
            },
            {
                "command": "aws.iot.createPolicy",
                "title": "%AWS.command.iot.createPolicy%",
                "category": "%AWS.title%",
                "enablement": "isCloud9 || !aws.isWebExtHost",
                "icon": "$(add)",
                "cloud9": {
                    "cn": {
                        "category": "%AWS.title.cn%"
                    }
                }
            },
            {
                "command": "aws.iot.deletePolicy",
                "title": "%AWS.generic.promptDelete%",
                "category": "%AWS.title%",
                "enablement": "isCloud9 || !aws.isWebExtHost",
                "cloud9": {
                    "cn": {
                        "category": "%AWS.title.cn%"
                    }
                }
            },
            {
                "command": "aws.iot.createPolicyVersion",
                "title": "%AWS.command.iot.createPolicyVersion%",
                "category": "%AWS.title%",
                "enablement": "isCloud9 || !aws.isWebExtHost",
                "cloud9": {
                    "cn": {
                        "category": "%AWS.title.cn%"
                    }
                }
            },
            {
                "command": "aws.iot.deletePolicyVersion",
                "title": "%AWS.generic.promptDelete%",
                "category": "%AWS.title%",
                "enablement": "isCloud9 || !aws.isWebExtHost",
                "cloud9": {
                    "cn": {
                        "category": "%AWS.title.cn%"
                    }
                }
            },
            {
                "command": "aws.iot.detachCert",
                "title": "%AWS.command.iot.detachCert%",
                "category": "%AWS.title%",
                "enablement": "isCloud9 || !aws.isWebExtHost",
                "cloud9": {
                    "cn": {
                        "category": "%AWS.title.cn%"
                    }
                }
            },
            {
                "command": "aws.iot.detachPolicy",
                "title": "%AWS.command.iot.detachCert%",
                "category": "%AWS.title%",
                "enablement": "isCloud9 || !aws.isWebExtHost",
                "cloud9": {
                    "cn": {
                        "category": "%AWS.title.cn%"
                    }
                }
            },
            {
                "command": "aws.iot.viewPolicyVersion",
                "title": "%AWS.command.iot.viewPolicyVersion%",
                "category": "%AWS.title%",
                "enablement": "isCloud9 || !aws.isWebExtHost",
                "cloud9": {
                    "cn": {
                        "category": "%AWS.title.cn%"
                    }
                }
            },
            {
                "command": "aws.iot.setDefaultPolicy",
                "title": "%AWS.command.iot.setDefaultPolicy%",
                "category": "%AWS.title%",
                "enablement": "isCloud9 || !aws.isWebExtHost",
                "cloud9": {
                    "cn": {
                        "category": "%AWS.title.cn%"
                    }
                }
            },
            {
                "command": "aws.iot.copyEndpoint",
                "title": "%AWS.command.iot.copyEndpoint%",
                "category": "%AWS.title%",
                "enablement": "isCloud9 || !aws.isWebExtHost",
                "cloud9": {
                    "cn": {
                        "category": "%AWS.title.cn%"
                    }
                }
            },
            {
                "command": "aws.redshift.editConnection",
                "title": "Edit connection",
                "category": "%AWS.title%"
            },
            {
                "command": "aws.redshift.deleteConnection",
                "title": "Delete connection",
                "category": "%AWS.title%"
            },
            {
                "command": "aws.s3.presignedURL",
                "title": "%AWS.command.s3.presignedURL%",
                "category": "%AWS.title%",
                "enablement": "isCloud9 || !aws.isWebExtHost"
            },
            {
                "command": "aws.s3.copyPath",
                "title": "%AWS.command.s3.copyPath%",
                "category": "%AWS.title%",
                "enablement": "isCloud9 || !aws.isWebExtHost",
                "cloud9": {
                    "cn": {
                        "category": "%AWS.title.cn%"
                    }
                }
            },
            {
                "command": "aws.s3.downloadFileAs",
                "title": "%AWS.command.s3.downloadFileAs%",
                "category": "%AWS.title%",
                "enablement": "isCloud9 || !aws.isWebExtHost",
                "icon": "$(cloud-download)",
                "cloud9": {
                    "cn": {
                        "category": "%AWS.title.cn%"
                    }
                }
            },
            {
                "command": "aws.s3.openFile",
                "title": "%AWS.command.s3.openFile%",
                "category": "%AWS.title%",
                "enablement": "isCloud9 || !aws.isWebExtHost",
                "icon": "$(open-preview)"
            },
            {
                "command": "aws.s3.editFile",
                "title": "%AWS.command.s3.editFile%",
                "category": "%AWS.title%",
                "enablement": "isCloud9 || !aws.isWebExtHost",
                "icon": "$(edit)"
            },
            {
                "command": "aws.s3.uploadFile",
                "title": "%AWS.command.s3.uploadFile%",
                "category": "%AWS.title%",
                "enablement": "isCloud9 || !aws.isWebExtHost",
                "icon": "$(cloud-upload)",
                "cloud9": {
                    "cn": {
                        "category": "%AWS.title.cn%"
                    }
                }
            },
            {
                "command": "aws.s3.uploadFileToParent",
                "title": "%AWS.command.s3.uploadFileToParent%",
                "category": "%AWS.title%",
                "enablement": "isCloud9 || !aws.isWebExtHost",
                "cloud9": {
                    "cn": {
                        "category": "%AWS.title.cn%"
                    }
                }
            },
            {
                "command": "aws.s3.createFolder",
                "title": "%AWS.command.s3.createFolder%",
                "category": "%AWS.title%",
                "enablement": "isCloud9 || !aws.isWebExtHost",
                "icon": "$(new-folder)",
                "cloud9": {
                    "cn": {
                        "category": "%AWS.title.cn%"
                    }
                }
            },
            {
                "command": "aws.s3.createBucket",
                "title": "%AWS.command.s3.createBucket%",
                "category": "%AWS.title%",
                "enablement": "isCloud9 || !aws.isWebExtHost",
                "icon": "$(aws-s3-create-bucket)",
                "cloud9": {
                    "cn": {
                        "category": "%AWS.title.cn%"
                    }
                }
            },
            {
                "command": "aws.s3.deleteBucket",
                "title": "%AWS.generic.promptDelete%",
                "category": "%AWS.title%",
                "enablement": "isCloud9 || !aws.isWebExtHost",
                "cloud9": {
                    "cn": {
                        "category": "%AWS.title.cn%"
                    }
                }
            },
            {
                "command": "aws.s3.deleteFile",
                "title": "%AWS.generic.promptDelete%",
                "category": "%AWS.title%",
                "enablement": "isCloud9 || !aws.isWebExtHost",
                "cloud9": {
                    "cn": {
                        "category": "%AWS.title.cn%"
                    }
                }
            },
            {
                "command": "aws.invokeLambda",
                "title": "%AWS.command.invokeLambda%",
                "category": "%AWS.title%",
                "enablement": "isCloud9 || !aws.isWebExtHost",
                "cloud9": {
                    "cn": {
                        "title": "%AWS.command.invokeLambda.cn%",
                        "category": "%AWS.title.cn%"
                    }
                }
            },
            {
                "command": "aws.downloadLambda",
                "title": "%AWS.command.downloadLambda%",
                "category": "%AWS.title%",
                "enablement": "viewItem == awsRegionFunctionNodeDownloadable",
                "cloud9": {
                    "cn": {
                        "category": "%AWS.title.cn%"
                    }
                }
            },
            {
                "command": "aws.uploadLambda",
                "title": "%AWS.command.uploadLambda%",
                "enablement": "isCloud9 || !aws.isWebExtHost",
                "category": "%AWS.title%",
                "cloud9": {
                    "cn": {
                        "category": "%AWS.title.cn%"
                    }
                }
            },
            {
                "command": "aws.deleteLambda",
                "title": "%AWS.generic.promptDelete%",
                "enablement": "isCloud9 || !aws.isWebExtHost",
                "category": "%AWS.title%",
                "cloud9": {
                    "cn": {
                        "category": "%AWS.title.cn%"
                    }
                }
            },
            {
                "command": "aws.copyLambdaUrl",
                "title": "%AWS.generic.copyUrl%",
                "enablement": "isCloud9 || !aws.isWebExtHost",
                "category": "%AWS.title%",
                "cloud9": {
                    "cn": {
                        "category": "%AWS.title.cn%"
                    }
                }
            },
            {
                "command": "aws.deploySamApplication",
                "title": "%AWS.command.deploySamApplication%",
                "enablement": "isCloud9 || !aws.isWebExtHost",
                "category": "%AWS.title%",
                "cloud9": {
                    "cn": {
                        "category": "%AWS.title.cn%"
                    }
                }
            },
            {
                "command": "aws.toolkit.submitFeedback",
                "title": "%AWS.command.submitFeedback%",
                "enablement": "!aws.isWebExtHost",
                "category": "%AWS.title%",
                "icon": "$(comment)",
                "cloud9": {
                    "cn": {
                        "category": "%AWS.title.cn%"
                    }
                }
            },
            {
                "command": "aws.refreshAwsExplorer",
                "title": "%AWS.command.refreshAwsExplorer%",
                "enablement": "isCloud9 || !aws.isWebExtHost",
                "category": "%AWS.title%",
                "icon": {
                    "dark": "resources/icons/vscode/dark/refresh.svg",
                    "light": "resources/icons/vscode/light/refresh.svg"
                }
            },
            {
                "command": "aws.samcli.detect",
                "title": "%AWS.command.samcli.detect%",
                "enablement": "isCloud9 || !aws.isWebExtHost",
                "category": "%AWS.title%",
                "cloud9": {
                    "cn": {
                        "category": "%AWS.title.cn%"
                    }
                }
            },
            {
                "command": "aws.deleteCloudFormation",
                "title": "%AWS.command.deleteCloudFormation%",
                "enablement": "isCloud9 || !aws.isWebExtHost",
                "category": "%AWS.title%",
                "cloud9": {
                    "cn": {
                        "category": "%AWS.title.cn%"
                    }
                }
            },
            {
                "command": "aws.downloadStateMachineDefinition",
                "title": "%AWS.command.downloadStateMachineDefinition%",
                "enablement": "isCloud9 || !aws.isWebExtHost",
                "category": "%AWS.title%",
                "cloud9": {
                    "cn": {
                        "category": "%AWS.title.cn%"
                    }
                }
            },
            {
                "command": "aws.executeStateMachine",
                "title": "%AWS.command.executeStateMachine%",
                "enablement": "isCloud9 || !aws.isWebExtHost",
                "category": "%AWS.title%",
                "cloud9": {
                    "cn": {
                        "category": "%AWS.title.cn%"
                    }
                }
            },
            {
                "command": "aws.renderStateMachineGraph",
                "title": "%AWS.command.renderStateMachineGraph%",
                "enablement": "isCloud9 || !aws.isWebExtHost",
                "category": "%AWS.title%",
                "cloud9": {
                    "cn": {
                        "category": "%AWS.title.cn%"
                    }
                }
            },
            {
                "command": "aws.copyArn",
                "title": "%AWS.command.copyArn%",
                "category": "%AWS.title%",
                "enablement": "isCloud9 || !aws.isWebExtHost",
                "cloud9": {
                    "cn": {
                        "category": "%AWS.title.cn%"
                    }
                }
            },
            {
                "command": "aws.copyName",
                "title": "%AWS.command.copyName%",
                "category": "%AWS.title%",
                "enablement": "isCloud9 || !aws.isWebExtHost",
                "cloud9": {
                    "cn": {
                        "category": "%AWS.title.cn%"
                    }
                }
            },
            {
                "command": "aws.listCommands",
                "title": "%AWS.command.listCommands%",
                "category": "%AWS.title%",
                "cloud9": {
                    "cn": {
                        "title": "%AWS.command.listCommands.cn%",
                        "category": "%AWS.title.cn%"
                    }
                }
            },
            {
                "command": "aws.viewSchemaItem",
                "title": "%AWS.command.viewSchemaItem%",
                "category": "%AWS.title%",
                "enablement": "isCloud9 || !aws.isWebExtHost",
                "cloud9": {
                    "cn": {
                        "category": "%AWS.title.cn%"
                    }
                }
            },
            {
                "command": "aws.searchSchema",
                "title": "%AWS.command.searchSchema%",
                "category": "%AWS.title%",
                "enablement": "isCloud9 || !aws.isWebExtHost",
                "cloud9": {
                    "cn": {
                        "category": "%AWS.title.cn%"
                    }
                }
            },
            {
                "command": "aws.searchSchemaPerRegistry",
                "title": "%AWS.command.searchSchemaPerRegistry%",
                "category": "%AWS.title%",
                "enablement": "isCloud9 || !aws.isWebExtHost",
                "cloud9": {
                    "cn": {
                        "category": "%AWS.title.cn%"
                    }
                }
            },
            {
                "command": "aws.downloadSchemaItemCode",
                "title": "%AWS.command.downloadSchemaItemCode%",
                "category": "%AWS.title%",
                "enablement": "isCloud9 || !aws.isWebExtHost",
                "cloud9": {
                    "cn": {
                        "category": "%AWS.title.cn%"
                    }
                }
            },
            {
                "command": "aws.toolkit.viewLogs",
                "title": "%AWS.command.viewLogs%",
                "category": "%AWS.title%"
            },
            {
                "command": "aws.toolkit.help",
                "title": "%AWS.command.help%",
                "category": "%AWS.title%",
                "cloud9": {
                    "cn": {
                        "category": "%AWS.title.cn%"
                    }
                }
            },
            {
                "command": "aws.toolkit.github",
                "title": "%AWS.command.github%",
                "category": "%AWS.title%",
                "cloud9": {
                    "cn": {
                        "category": "%AWS.title.cn%"
                    }
                }
            },
            {
                "command": "aws.toolkit.walkthrough",
                "title": "%AWS.toolkit.walkthrough.quickpickTitle%",
                "category": "%AWS.title%",
                "cloud9": {
                    "cn": {
                        "category": "%AWS.title.cn%"
                    }
                }
            },
            {
                "command": "aws.quickStart",
                "title": "%AWS.command.quickStart%",
                "category": "%AWS.title%",
                "enablement": "isCloud9",
                "cloud9": {
                    "cn": {
                        "category": "%AWS.title.cn%"
                    }
                }
            },
            {
                "command": "aws.cdk.refresh",
                "title": "%AWS.command.refreshCdkExplorer%",
                "category": "%AWS.title%",
                "enablement": "isCloud9 || !aws.isWebExtHost",
                "icon": {
                    "dark": "resources/icons/vscode/dark/refresh.svg",
                    "light": "resources/icons/vscode/light/refresh.svg"
                },
                "cloud9": {
                    "cn": {
                        "category": "%AWS.title.cn%"
                    }
                }
            },
            {
                "command": "aws.cdk.viewDocs",
                "title": "%AWS.generic.viewDocs%",
                "category": "%AWS.title%",
                "enablement": "isCloud9 || !aws.isWebExtHost"
            },
            {
                "command": "aws.appBuilder.refresh",
                "title": "%AWS.command.refreshappBuilderExplorer%",
                "category": "%AWS.title%",
                "enablement": "isCloud9 || !aws.isWebExtHost",
                "icon": {
                    "dark": "resources/icons/vscode/dark/refresh.svg",
                    "light": "resources/icons/vscode/light/refresh.svg"
                },
                "cloud9": {
                    "cn": {
                        "category": "%AWS.title.cn%"
                    }
                }
            },
            {
                "command": "aws.appBuilderForFileExplorer.refresh",
                "title": "%AWS.command.refreshappBuilderExplorer%",
                "category": "%AWS.title%",
                "enablement": "isCloud9 || !aws.isWebExtHost",
                "icon": {
                    "dark": "resources/icons/vscode/dark/refresh.svg",
                    "light": "resources/icons/vscode/light/refresh.svg"
                },
                "cloud9": {
                    "cn": {
                        "category": "%AWS.title.cn%"
                    }
                }
            },
            {
                "command": "aws.appBuilder.viewDocs",
                "title": "%AWS.generic.viewDocs%",
                "category": "%AWS.title%",
                "enablement": "isCloud9 || !aws.isWebExtHost"
            },
            {
                "command": "aws.stepfunctions.createStateMachineFromTemplate",
                "title": "%AWS.command.stepFunctions.createStateMachineFromTemplate%",
                "category": "%AWS.title%",
                "enablement": "isCloud9 || !aws.isWebExtHost",
                "cloud9": {
                    "cn": {
                        "category": "%AWS.title.cn%"
                    }
                }
            },
            {
                "command": "aws.stepfunctions.publishStateMachine",
                "title": "%AWS.command.stepFunctions.publishStateMachine%",
                "category": "%AWS.title%",
                "enablement": "isCloud9 || !aws.isWebExtHost",
                "cloud9": {
                    "cn": {
                        "category": "%AWS.title.cn%"
                    }
                }
            },
            {
                "command": "aws.previewStateMachine",
                "title": "%AWS.command.stepFunctions.previewStateMachine%",
                "category": "%AWS.title%",
                "enablement": "isCloud9 || !aws.isWebExtHost",
                "icon": "$(aws-stepfunctions-preview)",
                "cloud9": {
                    "cn": {
                        "category": "%AWS.title.cn%"
                    }
                }
            },
            {
                "command": "aws.cdk.renderStateMachineGraph",
                "title": "%AWS.command.cdk.previewStateMachine%",
                "enablement": "isCloud9 || !aws.isWebExtHost",
                "category": "AWS",
                "icon": "$(aws-stepfunctions-preview)"
            },
            {
                "command": "aws.toolkit.aboutExtension",
                "title": "%AWS.command.aboutToolkit%",
                "category": "%AWS.title%"
            },
            {
                "command": "aws.cwl.viewLogStream",
                "title": "%AWS.command.viewLogStream%",
                "enablement": "isCloud9 || !aws.isWebExtHost",
                "category": "%AWS.title%",
                "cloud9": {
                    "cn": {
                        "category": "%AWS.title.cn%"
                    }
                }
            },
            {
                "command": "aws.ssmDocument.createLocalDocument",
                "title": "%AWS.command.ssmDocument.createLocalDocument%",
                "category": "%AWS.title%",
                "enablement": "isCloud9 || !aws.isWebExtHost",
                "cloud9": {
                    "cn": {
                        "category": "%AWS.title.cn%"
                    }
                }
            },
            {
                "command": "aws.ssmDocument.openLocalDocument",
                "title": "%AWS.command.ssmDocument.openLocalDocument%",
                "category": "%AWS.title%",
                "enablement": "isCloud9 || !aws.isWebExtHost",
                "icon": "$(cloud-download)",
                "cloud9": {
                    "cn": {
                        "category": "%AWS.title.cn%"
                    }
                }
            },
            {
                "command": "aws.ssmDocument.openLocalDocumentJson",
                "title": "%AWS.command.ssmDocument.openLocalDocumentJson%",
                "category": "%AWS.title%",
                "enablement": "isCloud9 || !aws.isWebExtHost",
                "cloud9": {
                    "cn": {
                        "category": "%AWS.title.cn%"
                    }
                }
            },
            {
                "command": "aws.ssmDocument.openLocalDocumentYaml",
                "title": "%AWS.command.ssmDocument.openLocalDocumentYaml%",
                "category": "%AWS.title%",
                "enablement": "isCloud9 || !aws.isWebExtHost",
                "cloud9": {
                    "cn": {
                        "category": "%AWS.title.cn%"
                    }
                }
            },
            {
                "command": "aws.ssmDocument.deleteDocument",
                "title": "%AWS.command.ssmDocument.deleteDocument%",
                "category": "%AWS.title%",
                "enablement": "isCloud9 || !aws.isWebExtHost",
                "cloud9": {
                    "cn": {
                        "category": "%AWS.title.cn%"
                    }
                }
            },
            {
                "command": "aws.ssmDocument.publishDocument",
                "title": "%AWS.command.ssmDocument.publishDocument%",
                "category": "%AWS.title%",
                "enablement": "isCloud9 || !aws.isWebExtHost",
                "icon": "$(cloud-upload)",
                "cloud9": {
                    "cn": {
                        "category": "%AWS.title.cn%"
                    }
                }
            },
            {
                "command": "aws.ssmDocument.updateDocumentVersion",
                "title": "%AWS.command.ssmDocument.updateDocumentVersion%",
                "category": "%AWS.title%",
                "enablement": "isCloud9 || !aws.isWebExtHost",
                "cloud9": {
                    "cn": {
                        "category": "%AWS.title.cn%"
                    }
                }
            },
            {
                "command": "aws.copyLogResource",
                "title": "%AWS.command.copyLogResource%",
                "category": "%AWS.title%",
                "enablement": "isCloud9 || !aws.isWebExtHost",
                "icon": "$(files)",
                "cloud9": {
                    "cn": {
                        "category": "%AWS.title.cn%"
                    }
                }
            },
            {
                "command": "aws.cwl.searchLogGroup",
                "title": "%AWS.command.cloudWatchLogs.searchLogGroup%",
                "category": "%AWS.title%",
                "enablement": "isCloud9 || !aws.isWebExtHost",
                "icon": "$(search-view-icon)",
                "cloud9": {
                    "cn": {
                        "category": "%AWS.title.cn%"
                    }
                }
            },
            {
                "command": "aws.saveCurrentLogDataContent",
                "title": "%AWS.command.saveCurrentLogDataContent%",
                "category": "%AWS.title%",
                "enablement": "isCloud9 || !aws.isWebExtHost",
                "icon": "$(save)",
                "cloud9": {
                    "cn": {
                        "category": "%AWS.title.cn%"
                    }
                }
            },
            {
                "command": "aws.cwl.changeFilterPattern",
                "title": "%AWS.command.cwl.changeFilterPattern%",
                "category": "%AWS.title%",
                "enablement": "isCloud9 || !aws.isWebExtHost",
                "icon": "$(search-view-icon)",
                "cloud9": {
                    "cn": {
                        "category": "%AWS.title.cn%"
                    }
                }
            },
            {
                "command": "aws.cwl.changeTimeFilter",
                "title": "%AWS.command.cwl.changeTimeFilter%",
                "category": "%AWS.title%",
                "enablement": "isCloud9 || !aws.isWebExtHost",
                "icon": "$(calendar)",
                "cloud9": {
                    "cn": {
                        "category": "%AWS.title.cn%"
                    }
                }
            },
            {
                "command": "aws.addSamDebugConfig",
                "title": "%AWS.command.addSamDebugConfig%",
                "category": "%AWS.title%",
                "enablement": "isCloud9 || !aws.isWebExtHost",
                "cloud9": {
                    "cn": {
                        "category": "%AWS.title.cn%"
                    }
                }
            },
            {
                "command": "aws.toggleSamCodeLenses",
                "title": "%AWS.command.toggleSamCodeLenses%",
                "category": "%AWS.title%",
                "enablement": "isCloud9 || !aws.isWebExtHost",
                "cloud9": {
                    "cn": {
                        "category": "%AWS.title.cn%"
                    }
                }
            },
            {
                "command": "aws.ecs.runCommandInContainer",
                "title": "%AWS.ecs.runCommandInContainer%",
                "category": "%AWS.title%",
                "enablement": "viewItem == awsEcsContainerNodeExecEnabled",
                "cloud9": {
                    "cn": {
                        "category": "%AWS.title.cn%"
                    }
                }
            },
            {
                "command": "aws.ecs.openTaskInTerminal",
                "title": "%AWS.ecs.openTaskInTerminal%",
                "category": "%AWS.title%",
                "enablement": "viewItem == awsEcsContainerNodeExecEnabled",
                "cloud9": {
                    "cn": {
                        "category": "%AWS.title.cn%"
                    }
                }
            },
            {
                "command": "aws.ecs.enableEcsExec",
                "title": "%AWS.ecs.enableEcsExec%",
                "category": "%AWS.title%",
                "enablement": "isCloud9 || !aws.isWebExtHost",
                "cloud9": {
                    "cn": {
                        "category": "%AWS.title.cn%"
                    }
                }
            },
            {
                "command": "aws.ecs.viewDocumentation",
                "title": "%AWS.generic.viewDocs%",
                "category": "%AWS.title%",
                "enablement": "isCloud9 || !aws.isWebExtHost",
                "cloud9": {
                    "cn": {
                        "category": "%AWS.title.cn%"
                    }
                }
            },
            {
                "command": "aws.resources.copyIdentifier",
                "title": "%AWS.command.resources.copyIdentifier%",
                "category": "%AWS.title%",
                "enablement": "isCloud9 || !aws.isWebExtHost",
                "cloud9": {
                    "cn": {
                        "category": "%AWS.title.cn%"
                    }
                }
            },
            {
                "command": "aws.resources.openResourcePreview",
                "title": "%AWS.generic.preview%",
                "category": "%AWS.title%",
                "enablement": "isCloud9 || !aws.isWebExtHost",
                "icon": "$(open-preview)",
                "cloud9": {
                    "cn": {
                        "category": "%AWS.title.cn%"
                    }
                }
            },
            {
                "command": "aws.resources.createResource",
                "title": "%AWS.generic.create%",
                "category": "%AWS.title%",
                "enablement": "isCloud9 || !aws.isWebExtHost",
                "icon": "$(add)",
                "cloud9": {
                    "cn": {
                        "category": "%AWS.title.cn%"
                    }
                }
            },
            {
                "command": "aws.resources.deleteResource",
                "title": "%AWS.generic.promptDelete%",
                "category": "%AWS.title%",
                "enablement": "isCloud9 || !aws.isWebExtHost",
                "cloud9": {
                    "cn": {
                        "category": "%AWS.title.cn%"
                    }
                }
            },
            {
                "command": "aws.resources.updateResource",
                "title": "%AWS.generic.promptUpdate%",
                "category": "%AWS.title%",
                "enablement": "isCloud9 || !aws.isWebExtHost",
                "icon": "$(pencil)",
                "cloud9": {
                    "cn": {
                        "category": "%AWS.title.cn%"
                    }
                }
            },
            {
                "command": "aws.resources.updateResourceInline",
                "title": "%AWS.generic.promptUpdate%",
                "category": "%AWS.title%",
                "enablement": "isCloud9 || !aws.isWebExtHost",
                "icon": "$(pencil)",
                "cloud9": {
                    "cn": {
                        "category": "%AWS.title.cn%"
                    }
                }
            },
            {
                "command": "aws.resources.saveResource",
                "title": "%AWS.generic.save%",
                "category": "%AWS.title%",
                "enablement": "isCloud9 || !aws.isWebExtHost",
                "icon": "$(save)",
                "cloud9": {
                    "cn": {
                        "category": "%AWS.title.cn%"
                    }
                }
            },
            {
                "command": "aws.resources.closeResource",
                "title": "%AWS.generic.close%",
                "category": "%AWS.title%",
                "enablement": "isCloud9 || !aws.isWebExtHost",
                "icon": "$(close)",
                "cloud9": {
                    "cn": {
                        "category": "%AWS.title.cn%"
                    }
                }
            },
            {
                "command": "aws.resources.viewDocs",
                "title": "%AWS.generic.viewDocs%",
                "category": "%AWS.title%",
                "enablement": "isCloud9 || !aws.isWebExtHost",
                "icon": "$(book)",
                "cloud9": {
                    "cn": {
                        "category": "%AWS.title.cn%"
                    }
                }
            },
            {
                "command": "aws.resources.configure",
                "title": "%AWS.command.resources.configure%",
                "category": "%AWS.title%",
                "enablement": "isCloud9 || !aws.isWebExtHost",
                "icon": "$(gear)",
                "cloud9": {
                    "cn": {
                        "category": "%AWS.title.cn%"
                    }
                }
            },
            {
                "command": "aws.apprunner.createService",
                "title": "%AWS.command.apprunner.createService%",
                "category": "%AWS.title%",
                "enablement": "isCloud9 || !aws.isWebExtHost",
                "cloud9": {
                    "cn": {
                        "category": "%AWS.title.cn%"
                    }
                }
            },
            {
                "command": "aws.ecs.disableEcsExec",
                "title": "%AWS.ecs.disableEcsExec%",
                "category": "%AWS.title%",
                "enablement": "isCloud9 || !aws.isWebExtHost",
                "cloud9": {
                    "cn": {
                        "category": "%AWS.title.cn%"
                    }
                }
            },
            {
                "command": "aws.apprunner.createServiceFromEcr",
                "title": "%AWS.command.apprunner.createServiceFromEcr%",
                "category": "%AWS.title%",
                "enablement": "isCloud9 || !aws.isWebExtHost",
                "cloud9": {
                    "cn": {
                        "category": "%AWS.title.cn%"
                    }
                }
            },
            {
                "command": "aws.apprunner.pauseService",
                "title": "%AWS.command.apprunner.pauseService%",
                "category": "%AWS.title%",
                "enablement": "isCloud9 || !aws.isWebExtHost",
                "cloud9": {
                    "cn": {
                        "category": "%AWS.title.cn%"
                    }
                }
            },
            {
                "command": "aws.apprunner.resumeService",
                "title": "%AWS.command.apprunner.resumeService%",
                "category": "AWS",
                "enablement": "isCloud9 || !aws.isWebExtHost",
                "cloud9": {
                    "cn": {
                        "category": "%AWS.title.cn%"
                    }
                }
            },
            {
                "command": "aws.apprunner.copyServiceUrl",
                "title": "%AWS.command.apprunner.copyServiceUrl%",
                "category": "%AWS.title%",
                "enablement": "isCloud9 || !aws.isWebExtHost",
                "cloud9": {
                    "cn": {
                        "category": "%AWS.title.cn%"
                    }
                }
            },
            {
                "command": "aws.apprunner.open",
                "title": "%AWS.command.apprunner.open%",
                "category": "%AWS.title%",
                "enablement": "isCloud9 || !aws.isWebExtHost",
                "cloud9": {
                    "cn": {
                        "category": "%AWS.title.cn%"
                    }
                }
            },
            {
                "command": "aws.apprunner.deleteService",
                "title": "%AWS.generic.promptDelete%",
                "category": "%AWS.title%",
                "enablement": "isCloud9 || !aws.isWebExtHost",
                "cloud9": {
                    "cn": {
                        "category": "%AWS.title.cn%"
                    }
                }
            },
            {
                "command": "aws.apprunner.startDeployment",
                "title": "%AWS.command.apprunner.startDeployment%",
                "category": "%AWS.title%",
                "enablement": "isCloud9 || !aws.isWebExtHost",
                "cloud9": {
                    "cn": {
                        "category": "%AWS.title.cn%"
                    }
                }
            },
            {
                "command": "aws.cloudFormation.newTemplate",
                "title": "%AWS.command.cloudFormation.newTemplate%",
                "category": "%AWS.title%",
                "enablement": "isCloud9 || !aws.isWebExtHost",
                "cloud9": {
                    "cn": {
                        "category": "%AWS.title.cn%"
                    }
                }
            },
            {
                "command": "aws.sam.newTemplate",
                "title": "%AWS.command.sam.newTemplate%",
                "category": "%AWS.title%",
                "enablement": "isCloud9 || !aws.isWebExtHost",
                "cloud9": {
                    "cn": {
                        "category": "%AWS.title.cn%"
                    }
                }
            },
            {
                "command": "aws.samcli.sync",
                "title": "%AWS.command.samcli.sync%",
                "category": "%AWS.title%",
                "enablement": "isCloud9 || !aws.isWebExtHost"
            },
            {
                "command": "aws.appBuilder.build",
                "title": "%AWS.command.appBuilder.build%",
                "category": "%AWS.title%",
                "icon": "$(symbol-method)"
            },
            {
                "command": "aws.appBuilder.deploy",
                "title": "%AWS.command.appBuilder.deploy%",
                "category": "%AWS.title%",
                "icon": "$(cloud-upload)"
            },
            {
                "command": "aws.appBuilder.build",
                "title": "%AWS.command.appBuilder.build%",
                "category": "%AWS.title%",
                "icon": "$(symbol-method)"
            },
            {
                "command": "aws.appBuilder.openTemplate",
                "title": "%AWS.command.appBuilder.openTemplate%",
                "category": "%AWS.title%",
                "icon": "$(code)"
            },
            {
                "command": "aws.appBuilder.openHandler",
                "title": "%AWS.command.appBuilder.openHandler%",
                "category": "%AWS.title%",
                "icon": "$(code)"
            },
            {
                "command": "aws.toolkit.amazonq.learnMore",
                "title": "%AWS.amazonq.learnMore%",
                "category": "%AWS.title%"
            },
            {
                "command": "aws.toolkit.amazonq.extensionpage",
                "title": "Open Amazon Q Extension",
                "category": "%AWS.title%"
            },
            {
                "command": "aws.dev.openMenu",
                "title": "Open Developer Menu",
                "category": "AWS (Developer)",
                "enablement": "aws.isDevMode"
            },
            {
                "command": "aws.dev.viewLogs",
                "title": "Watch Logs",
                "category": "AWS (Developer)"
            },
            {
                "command": "aws.openInApplicationComposerDialog",
                "title": "%AWS.command.applicationComposer.openDialog%",
                "category": "%AWS.title%",
                "cloud9": {
                    "cn": {
                        "category": "%AWS.title.cn%"
                    }
                }
            },
            {
                "command": "aws.openInApplicationComposer",
                "title": "%AWS.command.applicationComposer.open%",
                "category": "%AWS.title%",
                "icon": {
                    "dark": "resources/icons/aws/applicationcomposer/icon-dark.svg",
                    "light": "resources/icons/aws/applicationcomposer/icon.svg"
                },
                "cloud9": {
                    "cn": {
                        "category": "%AWS.title.cn%"
                    }
                }
            },
            {
                "command": "aws.createNewThreatComposer",
                "title": "%AWS.command.threatComposer.createNew%",
                "category": "%AWS.title%",
                "cloud9": {
                    "cn": {
                        "category": "%AWS.title.cn%"
                    }
                }
            },
            {
                "command": "aws.newThreatComposerFile",
                "title": "%AWS.command.threatComposer.newFile%",
                "category": "%AWS.title%",
                "cloud9": {
                    "cn": {
                        "category": "%AWS.title.cn%"
                    }
                }
            }
        ],
        "jsonValidation": [
            {
                "fileMatch": ".aws/templates.json",
                "url": "./dist/src/templates/templates.json"
            },
            {
                "fileMatch": "*ecs-task-def.json",
                "url": "https://ecs-intellisense.s3-us-west-2.amazonaws.com/task-definition/schema.json"
            }
        ],
        "languages": [
            {
                "id": "asl",
                "extensions": [
                    ".asl.json",
                    ".asl"
                ],
                "aliases": [
                    "Amazon States Language"
                ]
            },
            {
                "id": "asl-yaml",
                "aliases": [
                    "Amazon States Language (YAML)"
                ],
                "extensions": [
                    ".asl.yaml",
                    ".asl.yml"
                ]
            },
            {
                "id": "ssm-json",
                "extensions": [
                    ".ssm.json"
                ],
                "aliases": [
                    "AWS Systems Manager Document (JSON)"
                ]
            },
            {
                "id": "ssm-yaml",
                "extensions": [
                    ".ssm.yaml",
                    ".ssm.yml"
                ],
                "aliases": [
                    "AWS Systems Manager Document (YAML)"
                ]
            }
        ],
        "keybindings": [
            {
                "command": "aws.previewStateMachine",
                "key": "ctrl+shift+v",
                "mac": "cmd+shift+v",
                "when": "editorTextFocus && editorLangId == asl || editorTextFocus && editorLangId == asl-yaml"
            },
            {
                "command": "aws.samcli.sync",
                "key": "ctrl+shift+s",
                "mac": "cmd+shift+s",
                "when": "editorLangId == yaml || workspaceContains:**/*.yaml"
            }
        ],
        "grammars": [
            {
                "language": "asl",
                "scopeName": "source.asl",
                "path": "./syntaxes/ASL.tmLanguage"
            },
            {
                "language": "asl-yaml",
                "scopeName": "source.asl.yaml",
                "path": "./syntaxes/asl-yaml.tmLanguage.json"
            },
            {
                "language": "ssm-json",
                "scopeName": "source.ssmjson",
                "path": "./syntaxes/SSMJSON.tmLanguage"
            },
            {
                "language": "ssm-yaml",
                "scopeName": "source.ssmyaml",
                "path": "./syntaxes/SSMYAML.tmLanguage"
            }
        ],
        "resourceLabelFormatters": [
            {
                "scheme": "aws-cwl",
                "formatting": {
                    "label": "${path}",
                    "separator": "/"
                }
            },
            {
                "scheme": "s3*",
                "formatting": {
                    "label": "[S3] ${path}",
                    "separator": "/"
                }
            }
        ],
        "walkthroughs": [
            {
                "id": "aws.gettingStarted.walkthrough",
<<<<<<< HEAD
                "title": "%AWS.toolkit.walkthrough.title%",
                "description": "%AWS.toolkit.walkthrough.description%",
                "when": "workspacePlatform != webworker",
                "steps": [
                    {
                        "id": "toolInstall",
                        "title": "%AWS.toolkit.walkthrough.toolInstall.title%",
                        "description": "%AWS.toolkit.walkthrough.toolInstall.description%",
                        "media": {
                            "image": "./resources/walkthrough/app_builder/install.png",
                            "altText": "Showing GUI installer"
                        }
                    },
                    {
                        "id": "chooseTemplate",
                        "title": "%AWS.toolkit.walkthrough.chooseTemplate.title%",
                        "description": "%AWS.toolkit.walkthrough.chooseTemplate.description%",
                        "media": {
                            "markdown": "./resources/walkthrough/app_builder/App_picker.md"
                        }
                    },
                    {
                        "id": "step1",
                        "title": "%AWS.toolkit.walkthrough.step1.title%",
                        "description": "%AWS.toolkit.walkthrough.step1.description%",
                        "media": {
                            "image": "./resources/walkthrough/app_builder/inner-loop.gif",
                            "altText": "Empty image"
                        }
                    },
                    {
                        "id": "step2",
                        "title": "%AWS.toolkit.walkthrough.step2.title%",
                        "description": "%AWS.toolkit.walkthrough.step2.description%",
                        "media": {
                            "image": "./resources/walkthrough/app_builder/outer2.gif",
                            "altText": "Empty image"
                        }
                    },
                    {
                        "id": "step3",
                        "title": "%AWS.toolkit.walkthrough.step3.title%",
                        "description": "%AWS.toolkit.walkthrough.step3.description%",
                        "media": {
                            "image": "./resources/walkthrough/app_builder/Quickpick.png",
                            "altText": "Showing Quickpick options"
=======
                "title": "Build an application with Lambda",
                "description": "Your quick guide to get you building AWS application visually, iterating locally, and deploying to AWS!",
                "when": "workspacePlatform != webworker",
                "steps": [
                    {
                        "id": "aws-cli",
                        "title": "Install AWS Cli",
                        "media": {
                            "markdown": "./resources/walkthrough/setup-connect.md"
>>>>>>> 910d09f9
                        }
                    }
                ]
            }
        ],
        "icons": {
            "aws-amazonq-q-gradient": {
                "description": "AWS Contributed Icon",
                "default": {
                    "fontPath": "./resources/fonts/aws-toolkit-icons.woff",
                    "fontCharacter": "\\f1aa"
                }
            },
            "aws-amazonq-q-squid-ink": {
                "description": "AWS Contributed Icon",
                "default": {
                    "fontPath": "./resources/fonts/aws-toolkit-icons.woff",
                    "fontCharacter": "\\f1ab"
                }
            },
            "aws-amazonq-q-white": {
                "description": "AWS Contributed Icon",
                "default": {
                    "fontPath": "./resources/fonts/aws-toolkit-icons.woff",
                    "fontCharacter": "\\f1ac"
                }
            },
            "aws-amazonq-transform-arrow-dark": {
                "description": "AWS Contributed Icon",
                "default": {
                    "fontPath": "./resources/fonts/aws-toolkit-icons.woff",
                    "fontCharacter": "\\f1ad"
                }
            },
            "aws-amazonq-transform-arrow-light": {
                "description": "AWS Contributed Icon",
                "default": {
                    "fontPath": "./resources/fonts/aws-toolkit-icons.woff",
                    "fontCharacter": "\\f1ae"
                }
            },
            "aws-amazonq-transform-default-dark": {
                "description": "AWS Contributed Icon",
                "default": {
                    "fontPath": "./resources/fonts/aws-toolkit-icons.woff",
                    "fontCharacter": "\\f1af"
                }
            },
            "aws-amazonq-transform-default-light": {
                "description": "AWS Contributed Icon",
                "default": {
                    "fontPath": "./resources/fonts/aws-toolkit-icons.woff",
                    "fontCharacter": "\\f1b0"
                }
            },
            "aws-amazonq-transform-dependencies-dark": {
                "description": "AWS Contributed Icon",
                "default": {
                    "fontPath": "./resources/fonts/aws-toolkit-icons.woff",
                    "fontCharacter": "\\f1b1"
                }
            },
            "aws-amazonq-transform-dependencies-light": {
                "description": "AWS Contributed Icon",
                "default": {
                    "fontPath": "./resources/fonts/aws-toolkit-icons.woff",
                    "fontCharacter": "\\f1b2"
                }
            },
            "aws-amazonq-transform-file-dark": {
                "description": "AWS Contributed Icon",
                "default": {
                    "fontPath": "./resources/fonts/aws-toolkit-icons.woff",
                    "fontCharacter": "\\f1b3"
                }
            },
            "aws-amazonq-transform-file-light": {
                "description": "AWS Contributed Icon",
                "default": {
                    "fontPath": "./resources/fonts/aws-toolkit-icons.woff",
                    "fontCharacter": "\\f1b4"
                }
            },
            "aws-amazonq-transform-logo": {
                "description": "AWS Contributed Icon",
                "default": {
                    "fontPath": "./resources/fonts/aws-toolkit-icons.woff",
                    "fontCharacter": "\\f1b5"
                }
            },
            "aws-amazonq-transform-step-into-dark": {
                "description": "AWS Contributed Icon",
                "default": {
                    "fontPath": "./resources/fonts/aws-toolkit-icons.woff",
                    "fontCharacter": "\\f1b6"
                }
            },
            "aws-amazonq-transform-step-into-light": {
                "description": "AWS Contributed Icon",
                "default": {
                    "fontPath": "./resources/fonts/aws-toolkit-icons.woff",
                    "fontCharacter": "\\f1b7"
                }
            },
            "aws-amazonq-transform-variables-dark": {
                "description": "AWS Contributed Icon",
                "default": {
                    "fontPath": "./resources/fonts/aws-toolkit-icons.woff",
                    "fontCharacter": "\\f1b8"
                }
            },
            "aws-amazonq-transform-variables-light": {
                "description": "AWS Contributed Icon",
                "default": {
                    "fontPath": "./resources/fonts/aws-toolkit-icons.woff",
                    "fontCharacter": "\\f1b9"
                }
            },
            "aws-applicationcomposer-icon": {
                "description": "AWS Contributed Icon",
                "default": {
                    "fontPath": "./resources/fonts/aws-toolkit-icons.woff",
                    "fontCharacter": "\\f1ba"
                }
            },
            "aws-applicationcomposer-icon-dark": {
                "description": "AWS Contributed Icon",
                "default": {
                    "fontPath": "./resources/fonts/aws-toolkit-icons.woff",
                    "fontCharacter": "\\f1bb"
                }
            },
            "aws-apprunner-service": {
                "description": "AWS Contributed Icon",
                "default": {
                    "fontPath": "./resources/fonts/aws-toolkit-icons.woff",
                    "fontCharacter": "\\f1bc"
                }
            },
            "aws-cdk-logo": {
                "description": "AWS Contributed Icon",
                "default": {
                    "fontPath": "./resources/fonts/aws-toolkit-icons.woff",
                    "fontCharacter": "\\f1bd"
                }
            },
            "aws-cloudformation-stack": {
                "description": "AWS Contributed Icon",
                "default": {
                    "fontPath": "./resources/fonts/aws-toolkit-icons.woff",
                    "fontCharacter": "\\f1be"
                }
            },
            "aws-cloudwatch-log-group": {
                "description": "AWS Contributed Icon",
                "default": {
                    "fontPath": "./resources/fonts/aws-toolkit-icons.woff",
                    "fontCharacter": "\\f1bf"
                }
            },
            "aws-codecatalyst-logo": {
                "description": "AWS Contributed Icon",
                "default": {
                    "fontPath": "./resources/fonts/aws-toolkit-icons.woff",
                    "fontCharacter": "\\f1c0"
                }
            },
            "aws-codewhisperer-icon-black": {
                "description": "AWS Contributed Icon",
                "default": {
                    "fontPath": "./resources/fonts/aws-toolkit-icons.woff",
                    "fontCharacter": "\\f1c1"
                }
            },
            "aws-codewhisperer-icon-white": {
                "description": "AWS Contributed Icon",
                "default": {
                    "fontPath": "./resources/fonts/aws-toolkit-icons.woff",
                    "fontCharacter": "\\f1c2"
                }
            },
            "aws-codewhisperer-learn": {
                "description": "AWS Contributed Icon",
                "default": {
                    "fontPath": "./resources/fonts/aws-toolkit-icons.woff",
                    "fontCharacter": "\\f1c3"
                }
            },
            "aws-ecr-registry": {
                "description": "AWS Contributed Icon",
                "default": {
                    "fontPath": "./resources/fonts/aws-toolkit-icons.woff",
                    "fontCharacter": "\\f1c4"
                }
            },
            "aws-ecs-cluster": {
                "description": "AWS Contributed Icon",
                "default": {
                    "fontPath": "./resources/fonts/aws-toolkit-icons.woff",
                    "fontCharacter": "\\f1c5"
                }
            },
            "aws-ecs-container": {
                "description": "AWS Contributed Icon",
                "default": {
                    "fontPath": "./resources/fonts/aws-toolkit-icons.woff",
                    "fontCharacter": "\\f1c6"
                }
            },
            "aws-ecs-service": {
                "description": "AWS Contributed Icon",
                "default": {
                    "fontPath": "./resources/fonts/aws-toolkit-icons.woff",
                    "fontCharacter": "\\f1c7"
                }
            },
            "aws-generic-attach-file": {
                "description": "AWS Contributed Icon",
                "default": {
                    "fontPath": "./resources/fonts/aws-toolkit-icons.woff",
                    "fontCharacter": "\\f1c8"
                }
            },
            "aws-iot-certificate": {
                "description": "AWS Contributed Icon",
                "default": {
                    "fontPath": "./resources/fonts/aws-toolkit-icons.woff",
                    "fontCharacter": "\\f1c9"
                }
            },
            "aws-iot-policy": {
                "description": "AWS Contributed Icon",
                "default": {
                    "fontPath": "./resources/fonts/aws-toolkit-icons.woff",
                    "fontCharacter": "\\f1ca"
                }
            },
            "aws-iot-thing": {
                "description": "AWS Contributed Icon",
                "default": {
                    "fontPath": "./resources/fonts/aws-toolkit-icons.woff",
                    "fontCharacter": "\\f1cb"
                }
            },
            "aws-lambda-function": {
                "description": "AWS Contributed Icon",
                "default": {
                    "fontPath": "./resources/fonts/aws-toolkit-icons.woff",
                    "fontCharacter": "\\f1cc"
                }
            },
            "aws-mynah-MynahIconBlack": {
                "description": "AWS Contributed Icon",
                "default": {
                    "fontPath": "./resources/fonts/aws-toolkit-icons.woff",
                    "fontCharacter": "\\f1cd"
                }
            },
            "aws-mynah-MynahIconWhite": {
                "description": "AWS Contributed Icon",
                "default": {
                    "fontPath": "./resources/fonts/aws-toolkit-icons.woff",
                    "fontCharacter": "\\f1ce"
                }
            },
            "aws-mynah-logo": {
                "description": "AWS Contributed Icon",
                "default": {
                    "fontPath": "./resources/fonts/aws-toolkit-icons.woff",
                    "fontCharacter": "\\f1cf"
                }
            },
            "aws-redshift-cluster": {
                "description": "AWS Contributed Icon",
                "default": {
                    "fontPath": "./resources/fonts/aws-toolkit-icons.woff",
                    "fontCharacter": "\\f1d0"
                }
            },
            "aws-redshift-cluster-connected": {
                "description": "AWS Contributed Icon",
                "default": {
                    "fontPath": "./resources/fonts/aws-toolkit-icons.woff",
                    "fontCharacter": "\\f1d1"
                }
            },
            "aws-redshift-database": {
                "description": "AWS Contributed Icon",
                "default": {
                    "fontPath": "./resources/fonts/aws-toolkit-icons.woff",
                    "fontCharacter": "\\f1d2"
                }
            },
            "aws-redshift-redshift-cluster-connected": {
                "description": "AWS Contributed Icon",
                "default": {
                    "fontPath": "./resources/fonts/aws-toolkit-icons.woff",
                    "fontCharacter": "\\f1d3"
                }
            },
            "aws-redshift-schema": {
                "description": "AWS Contributed Icon",
                "default": {
                    "fontPath": "./resources/fonts/aws-toolkit-icons.woff",
                    "fontCharacter": "\\f1d4"
                }
            },
            "aws-redshift-table": {
                "description": "AWS Contributed Icon",
                "default": {
                    "fontPath": "./resources/fonts/aws-toolkit-icons.woff",
                    "fontCharacter": "\\f1d5"
                }
            },
            "aws-s3-bucket": {
                "description": "AWS Contributed Icon",
                "default": {
                    "fontPath": "./resources/fonts/aws-toolkit-icons.woff",
                    "fontCharacter": "\\f1d6"
                }
            },
            "aws-s3-create-bucket": {
                "description": "AWS Contributed Icon",
                "default": {
                    "fontPath": "./resources/fonts/aws-toolkit-icons.woff",
                    "fontCharacter": "\\f1d7"
                }
            },
            "aws-schemas-registry": {
                "description": "AWS Contributed Icon",
                "default": {
                    "fontPath": "./resources/fonts/aws-toolkit-icons.woff",
                    "fontCharacter": "\\f1d8"
                }
            },
            "aws-schemas-schema": {
                "description": "AWS Contributed Icon",
                "default": {
                    "fontPath": "./resources/fonts/aws-toolkit-icons.woff",
                    "fontCharacter": "\\f1d9"
                }
            },
            "aws-stepfunctions-preview": {
                "description": "AWS Contributed Icon",
                "default": {
                    "fontPath": "./resources/fonts/aws-toolkit-icons.woff",
                    "fontCharacter": "\\f1da"
                }
            }
        },
        "notebooks": [
            {
                "type": "aws-redshift-sql-notebook",
                "displayName": "Redshift SQL notebook",
                "selector": [
                    {
                        "filenamePattern": "*.redshiftnb"
                    }
                ]
            }
        ],
        "customEditors": [
            {
                "viewType": "threatComposer.tc.json",
                "displayName": "%AWS.threatComposer.title%",
                "selector": [
                    {
                        "filenamePattern": "*.tc.json"
                    }
                ]
            }
        ],
        "configurationDefaults": {
            "workbench.editorAssociations": {
                "{git,gitlens,conflictResolution,vscode-local-history}:/**/*.tc.json": "default"
            }
        }
    },
    "scripts": {
        "postinstall": "npm run generateTelemetry && npm run compile",
        "clean": "ts-node ../../scripts/clean.ts dist/",
        "copyFiles": "ts-node ./scripts/build/copyFiles.ts",
        "buildScripts": "npm run generateClients && npm run generateIcons && npm run copyFiles",
        "compile": "npm run testCompile && webpack",
        "compileOnly": "tsc -p ./",
        "compileDev": "npm run compile -- --mode development",
        "webpackDev": "webpack --mode development",
        "serveVue": "webpack serve --config-name vue --mode development",
        "watch": "npm run testCompile -- -- --watch",
        "testCompile": "npm run clean && npm run buildScripts && npm run compileOnly",
        "test": "npm run testCompile && c8 ts-node ./scripts/test/test.ts dist/src/test/index.js",
        "testWeb": "npm run compileDev && c8 ts-node ./scripts/test/testWeb.ts",
        "testE2E": "npm run testCompile && c8 ts-node ./scripts/test/testE2E.ts dist/src/testE2E/index.js",
        "testInteg": "npm run testCompile && c8 ts-node ./scripts/test/testInteg.ts",
        "lint": "ts-node ./scripts/lint/testLint.ts",
        "generateClients": "ts-node ./scripts/build/generateServiceClient.ts ",
        "generateIcons": "ts-node ../../scripts/generateIcons.ts",
        "generateTelemetry": "node ../../node_modules/@aws-toolkits/telemetry/lib/generateTelemetry.js --extraInput=src/shared/telemetry/vscodeTelemetry.json --output=src/shared/telemetry/telemetry.gen.ts"
    },
    "scriptsComments": {
        "compile": "Builds EVERYTHING we would need for a final production-ready package",
        "compileOnly": "Only compiles the `core` source code.",
        "compileDev": "Same as compile, but in `development` mode",
        "webpackDev": "Webpacks using all configs, but in development mode",
        "serveVue": "Local server for Vue.js code for development purposes. Provides faster iteration when updating Vue files"
    },
    "devDependencies": {
        "@aws-sdk/types": "^3.13.1",
        "@aws-toolkits/telemetry": "^1.0.216",
        "@aws/fully-qualified-names": "^2.1.4",
        "@cspotcode/source-map-support": "^0.8.1",
        "@sinonjs/fake-timers": "^10.0.2",
        "@types/adm-zip": "^0.4.34",
        "@types/archiver": "^6.0.2",
        "@types/async-lock": "^1.4.0",
        "@types/bytes": "^3.1.0",
        "@types/circular-dependency-plugin": "^5.0.8",
        "@types/cross-spawn": "^6.0.6",
        "@types/diff": "^5.0.7",
        "@types/fs-extra": "^9.0.11",
        "@types/glob": "^8.1.0",
        "@types/js-yaml": "^4.0.5",
        "@types/jsdom": "^21.1.6",
        "@types/lodash": "^4.14.180",
        "@types/markdown-it": "^13.0.2",
        "@types/mime-types": "^2.1.4",
        "@types/mocha": "^10.0.6",
        "@types/node": "^16.18.95",
        "@types/node-fetch": "^2.6.8",
        "@types/prismjs": "^1.26.0",
        "@types/readline-sync": "^1.4.3",
        "@types/semver": "^7.5.0",
        "@types/sinon": "^10.0.5",
        "@types/sinonjs__fake-timers": "^8.1.2",
        "@types/stream-buffers": "^3.0.7",
        "@types/tcp-port-used": "^1.0.1",
        "@types/uuid": "^9.0.1",
        "@types/whatwg-url": "^11.0.4",
        "@types/xml2js": "^0.4.11",
        "@vue/compiler-sfc": "^3.3.2",
        "c8": "^9.0.0",
        "circular-dependency-plugin": "^5.2.2",
        "css-loader": "^6.10.0",
        "diff": "^5.1.0",
        "esbuild-loader": "2.20.0",
        "file-loader": "^6.2.0",
        "jsdom": "^23.0.1",
        "json-schema-to-typescript": "^13.1.1",
        "marked": "^13.0.1",
        "mocha": "^10.1.0",
        "mocha-junit-reporter": "^2.2.1",
        "mocha-multi-reporters": "^1.5.1",
        "readline-sync": "^1.4.9",
        "sass": "^1.49.8",
        "sass-loader": "^12.6.0",
        "sinon": "^14.0.0",
        "style-loader": "^3.3.1",
        "ts-node": "^10.9.1",
        "typescript": "^5.0.4",
        "umd-compat-loader": "^2.1.2",
        "vue-loader": "^17.2.2",
        "vue-style-loader": "^4.1.3",
        "webfont": "^11.2.26"
    },
    "dependencies": {
        "@amzn/codewhisperer-streaming": "file:../../src.gen/@amzn/codewhisperer-streaming",
        "@aws-sdk/client-cognito-identity": "3.490.0",
        "@aws-sdk/client-lambda": "3.385.0",
        "@aws-sdk/client-sso": "^3.342.0",
        "@aws-sdk/client-sso-oidc": "^3.574.0",
        "@aws-sdk/credential-provider-ini": "3.46.0",
        "@aws-sdk/credential-provider-process": "3.37.0",
        "@aws-sdk/credential-provider-sso": "^3.345.0",
        "@aws-sdk/property-provider": "3.46.0",
        "@aws-sdk/smithy-client": "^3.46.0",
        "@aws-sdk/util-arn-parser": "^3.46.0",
        "@aws/mynah-ui": "^4.15.6",
        "@gerhobbelt/gitignore-parser": "^0.2.0-9",
        "@iarna/toml": "^2.2.5",
        "@smithy/middleware-retry": "^2.3.1",
        "@smithy/protocol-http": "^3.3.0",
        "@smithy/service-error-classification": "^2.1.5",
        "@smithy/shared-ini-file-loader": "^2.2.8",
        "@smithy/util-retry": "^2.2.0",
        "@vscode/debugprotocol": "^1.57.0",
        "adm-zip": "^0.5.10",
        "amazon-states-language-service": "^1.11.0",
        "archiver": "^7.0.1",
        "async-lock": "^1.4.0",
        "aws-sdk": "^2.1384.0",
        "aws-ssm-document-language-service": "^1.0.0",
        "bytes": "^3.1.2",
        "cross-fetch": "^4.0.0",
        "cross-spawn": "^7.0.3",
        "fast-json-patch": "^3.1.1",
        "fs-extra": "^10.0.1",
        "glob": "^10.3.10",
        "got": "^11.8.5",
        "highlight.js": "^11.9.0",
        "i18n-ts": "^1.0.5",
        "immutable": "^4.3.0",
        "js-yaml": "^4.1.0",
        "jsonc-parser": "^3.2.0",
        "jose": "5.4.1",
        "lodash": "^4.17.21",
        "markdown-it": "^13.0.2",
        "mime-types": "^2.1.32",
        "node-fetch": "^2.7.0",
        "portfinder": "^1.0.32",
        "semver": "^7.5.4",
        "stream-buffers": "^3.0.2",
        "strip-ansi": "^5.2.0",
        "tcp-port-used": "^1.0.1",
        "vscode-languageclient": "^6.1.4",
        "vscode-languageserver": "^6.1.1",
        "vscode-languageserver-protocol": "^3.15.3",
        "vscode-languageserver-textdocument": "^1.0.8",
        "vue": "^3.3.4",
        "web-tree-sitter": "^0.20.8",
        "whatwg-url": "^14.0.0",
        "winston": "^3.11.0",
        "winston-transport": "^4.6.0",
        "xml2js": "^0.6.1",
        "yaml-cfn": "^0.3.2"
    },
    "overrides": {
        "webfont": {
            "xml2js": "0.5.0"
        }
    }
}<|MERGE_RESOLUTION|>--- conflicted
+++ resolved
@@ -3843,7 +3843,6 @@
         "walkthroughs": [
             {
                 "id": "aws.gettingStarted.walkthrough",
-<<<<<<< HEAD
                 "title": "%AWS.toolkit.walkthrough.title%",
                 "description": "%AWS.toolkit.walkthrough.description%",
                 "when": "workspacePlatform != webworker",
@@ -3890,17 +3889,6 @@
                         "media": {
                             "image": "./resources/walkthrough/app_builder/Quickpick.png",
                             "altText": "Showing Quickpick options"
-=======
-                "title": "Build an application with Lambda",
-                "description": "Your quick guide to get you building AWS application visually, iterating locally, and deploying to AWS!",
-                "when": "workspacePlatform != webworker",
-                "steps": [
-                    {
-                        "id": "aws-cli",
-                        "title": "Install AWS Cli",
-                        "media": {
-                            "markdown": "./resources/walkthrough/setup-connect.md"
->>>>>>> 910d09f9
                         }
                     }
                 ]
