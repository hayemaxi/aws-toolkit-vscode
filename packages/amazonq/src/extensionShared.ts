--- conflicted
+++ resolved
@@ -9,11 +9,8 @@
     CodeSuggestionsState,
     activate as activateCodeWhisperer,
     shutdown as codewhispererShutdown,
-<<<<<<< HEAD
     amazonQDismissedKey,
-=======
     refreshToolkitQState,
->>>>>>> abe06ebb
 } from 'aws-core-vscode/codewhisperer'
 import {
     ExtContext,
@@ -74,9 +71,6 @@
     // If the toolkit extension is active, we can let the toolkit extension know
     // that we are installed and can report our connection status.
     if (isExtensionActive(VSCODE_EXTENSION_ID.awstoolkit)) {
-<<<<<<< HEAD
-        void vscode.commands.executeCommand('aws.amazonq.refresh')
-
         /**
          * In case the user has dismissed the Q tree node (prior to install), we will want to show it again
          * once we realize that we have to publish Q connection state.
@@ -84,9 +78,8 @@
          * The user is already aware of Q and has tried it so no need to show it again.
          */
         await vscode.commands.executeCommand('setContext', amazonQDismissedKey, false)
-=======
-        refreshToolkitQState.execute()
->>>>>>> abe06ebb
+      
+        await refreshToolkitQState.execute()
     }
 
     // reload webviews
