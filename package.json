--- conflicted
+++ resolved
@@ -162,14 +162,10 @@
         "debuggers": [
             {
                 "type": "aws-sam",
-<<<<<<< HEAD
-                "label": "AWS SAM template resource",
+                "label": "%AWS.configuration.description.awssam.debug.label%",
                 "variables": {
                     "AskForLocalLambda": "aws.lambda.getLambdaName"
                 },
-=======
-                "label": "%AWS.configuration.description.awssam.debug.label%",
->>>>>>> 64a450e6
                 "configurationAttributes": {
                     "direct-invoke": {
                         "title": "AwsSamDebuggerConfiguration",
